import { memo, useState, useMemo, useEffect } from 'react';
import ArtistLibraryCard, { type ArtistLibraryCardData } from './components/ArtistLibraryCard';
import type { ArtistResponse } from './types/artists';

interface ArtistLibraryGridProps {
  artists: ArtistResponse[];
  filter: 'all' | 'live' | 'bookmark';
  searchQuery: string;
  onSelectArtist: (artist: ArtistResponse) => void;
}

const ArtistLibraryGrid = ({
  artists,
<<<<<<< HEAD
  getArtistId,
  selectedArtistId,
  onArtistClick,
  renderCard,
  role = 'list',
  ariaLabel,
  ariaLabelledby
}: ArtistLibraryGridProps<T>) => {
  const containerRef = useRef<HTMLDivElement | null>(null);
  const [containerWidth, setContainerWidth] = useState(0);
  const [measuredCardHeight, setMeasuredCardHeight] = useState<number | null>(null);
=======
  filter,
  searchQuery,
  onSelectArtist
}: ArtistLibraryGridProps) => {
>>>>>>> 451c3bfa
  const [chzzkLiveMap, setChzzkLiveMap] = useState<Record<string, boolean>>({});

  useEffect(() => {
    const checkAllLives = async () => {
      const newLiveStatus: Record<string, boolean> = {};
<<<<<<< HEAD
=======
      let hasUpdates = false;
>>>>>>> 451c3bfa

      const targetArtists = artists.filter((a) => a.chzzkChannelId);

      await Promise.all(
        targetArtists.map(async (artist) => {
          try {
            const res = await fetch(`/api/chzzk/status?channelId=${artist.chzzkChannelId}`);
            const data = await res.json();

<<<<<<< HEAD
          if (data.isLive) {
            newLiveStatus[String(artistId)] = true;
            console.log(`✅ [${(artist as any)?.name ?? artistId}] 방송 중 확인됨!`);
=======
            if (data.isLive) {
              newLiveStatus[String(artist.id)] = true;
              hasUpdates = true;
              console.log(`✅ [${artist.name}] 치지직 라이브 확인됨!`);
            }
          } catch (err) {
            console.error(`❌ [${artist.name}] 치지직 조회 실패`, err);
>>>>>>> 451c3bfa
          }
        })
      );

      if (hasUpdates) {
        console.log('🔄 상태 업데이트 적용:', newLiveStatus);
        setChzzkLiveMap((prev) => ({ ...prev, ...newLiveStatus }));
      }
    };

    if (artists.length > 0) {
      checkAllLives();
    }
<<<<<<< HEAD
  }, [artists, getArtistId]);

  const getLiveStatus = useCallback(
    (artist: T) => {
      const artistId = getArtistId(artist);
      const chzzkKey = Number.isFinite(artistId) ? String(artistId) : undefined;
      const isChzzkLive = chzzkKey ? !!chzzkLiveMap[chzzkKey] : false;
      const liveVideos = (artist as any)?.liveVideos;
      const isYoutubeLive = Array.isArray(liveVideos) && liveVideos.length > 0;
      const artistName = (artist as any)?.name ?? '';

      if (artistName.includes('리제')) {
        console.log(`🔍 필터 검사 [${artistName}]:`, {
          isChzzkLive,
          isYoutubeLive,
          finalIsLive: isYoutubeLive || isChzzkLive,
          chzzkMapValue: chzzkKey ? chzzkLiveMap[chzzkKey] : undefined
        });
      }

      return {
        isChzzkLive,
        isYoutubeLive,
        isLive: isYoutubeLive || isChzzkLive
      };
    },
    [chzzkLiveMap, getArtistId]
  );

  useEffect(() => {
    const element = containerRef.current;
    if (!element) {
      return;
    }

    const updateSize = () => {
      const target = containerRef.current;
      if (!target) {
        return;
      }
      const width = target.getBoundingClientRect().width;
      setContainerWidth((previous) => (Math.abs(previous - width) < 0.5 ? previous : width));
    };

    updateSize();

    if (typeof ResizeObserver === 'undefined') {
      window.addEventListener('resize', updateSize);
      return () => {
        window.removeEventListener('resize', updateSize);
      };
    }

    const observer = new ResizeObserver((entries) => {
      if (entries.length > 0) {
        const width = entries[0].contentRect.width;
        setContainerWidth((previous) => (Math.abs(previous - width) < 0.5 ? previous : width));
      } else {
        updateSize();
      }
    });

    observer.observe(element);

    return () => {
      observer.disconnect();
    };
  });

  const rowGap = useMemo(() => getRowGap(containerWidth), [containerWidth]);

  const columns = useMemo(() => {
    if (containerWidth <= 0) {
      return 1;
    }
    if (containerWidth <= 560) {
      return 1;
    }
    const minCardWidth = getMinCardWidth(containerWidth);
    const calculated = Math.floor((containerWidth + rowGap) / (minCardWidth + rowGap));
    return Math.max(calculated, 1);
  }, [containerWidth, rowGap]);

  const rows = useMemo(() => createRows(artists, columns), [artists, columns]);

  const rowCount = rows.length;
  const estimatedCardHeight = getEstimatedCardHeight(containerWidth);
  const effectiveCardHeight = Math.max(
    measuredCardHeight ?? estimatedCardHeight,
    MIN_CARD_HEIGHT
  );
  const itemSize = effectiveCardHeight + rowGap;
  const visibleRowCount = Math.min(rowCount, MAX_VISIBLE_ROWS);
  const listHeight = visibleRowCount > 0 ? visibleRowCount * itemSize : 0;

  const itemData = useMemo<ArtistGridItemData<T>>(
    () => ({ rows, columns, rowGap, getArtistId, selectedArtistId, onArtistClick, renderCard, getLiveStatus }),
    [rows, columns, rowGap, getArtistId, selectedArtistId, onArtistClick, renderCard, getLiveStatus]
  );

  const outerElementType = useMemo(
    () => createOuterElement(role, ariaLabel, ariaLabelledby),
    [role, ariaLabel, ariaLabelledby]
  );

  const renderRow = useCallback(
    (props: ListChildComponentProps<ArtistGridItemData<T>>) => <ArtistGridRow<T> {...props} />,
    []
  );

  useLayoutEffect(() => {
    if (!containerRef.current) {
      return;
    }

    let resizeObserver: ResizeObserver | null = null;
    let intervalId: number | null = null;
    let rafId: number | null = null;
    let resizeListener: (() => void) | null = null;
    const isWindowAvailable = typeof window !== 'undefined';

    const updateMeasuredHeight = (target?: Element | null) => {
      const element = (target as HTMLElement | undefined) ??
        containerRef.current?.querySelector<HTMLElement>('.artist-library__grid-item');
      if (!element) {
        return element;
      }
      const { height } = element.getBoundingClientRect();
      if (height > 0) {
        setMeasuredCardHeight((previous) =>
          previous !== null && Math.abs(previous - height) < 0.5 ? previous : height
        );
      }
      return element;
    };

    const ensureMeasurementTarget = () => {
      const element = updateMeasuredHeight();
      if (!element) {
        if (isWindowAvailable) {
          rafId = window.requestAnimationFrame(ensureMeasurementTarget);
=======
  }, [artists]);

  const filteredArtists = useMemo(() => {
    return artists.filter((artist) => {
      if (searchQuery) {
        const query = searchQuery.toLowerCase();
        const name = artist.name.toLowerCase();
        const displayName = artist.displayName?.toLowerCase() || '';
        if (!name.includes(query) && !displayName.includes(query)) {
          return false;
>>>>>>> 451c3bfa
        }
      }

      const isChzzkLive = !!chzzkLiveMap[String(artist.id)];
      const isYoutubeLive = artist.liveVideos && artist.liveVideos.length > 0;
      const isLive = isYoutubeLive || isChzzkLive;

      if (filter === 'live' && !isLive) {
        return false;
      }

      return true;
    });
  }, [artists, filter, searchQuery, chzzkLiveMap]);

  if (filteredArtists.length === 0) {
    return <div className="text-center p-8 text-gray-500">표시할 아티스트가 없습니다.</div>;
  }

  return (
    <div className="artist-library__grid">
      {filteredArtists.map((artist) => {
        const cardData: ArtistLibraryCardData = {
          fallbackAvatarUrl: '/default-profile.png',
          countryBadges: [],
          agency: artist.agency || '',
          tags: artist.tags || [],
          displayName: artist.displayName || artist.name
        };

        return (
          <ArtistLibraryCard
            key={artist.id}
            artist={artist}
            cardData={cardData}
            onSelect={() => onSelectArtist(artist)}
          />
        );
      })}
    </div>
  );
};

export default memo(ArtistLibraryGrid);<|MERGE_RESOLUTION|>--- conflicted
+++ resolved
@@ -11,7 +11,6 @@
 
 const ArtistLibraryGrid = ({
   artists,
-<<<<<<< HEAD
   getArtistId,
   selectedArtistId,
   onArtistClick,
@@ -23,21 +22,11 @@
   const containerRef = useRef<HTMLDivElement | null>(null);
   const [containerWidth, setContainerWidth] = useState(0);
   const [measuredCardHeight, setMeasuredCardHeight] = useState<number | null>(null);
-=======
-  filter,
-  searchQuery,
-  onSelectArtist
-}: ArtistLibraryGridProps) => {
->>>>>>> 451c3bfa
   const [chzzkLiveMap, setChzzkLiveMap] = useState<Record<string, boolean>>({});
 
   useEffect(() => {
     const checkAllLives = async () => {
       const newLiveStatus: Record<string, boolean> = {};
-<<<<<<< HEAD
-=======
-      let hasUpdates = false;
->>>>>>> 451c3bfa
 
       const targetArtists = artists.filter((a) => a.chzzkChannelId);
 
@@ -47,19 +36,9 @@
             const res = await fetch(`/api/chzzk/status?channelId=${artist.chzzkChannelId}`);
             const data = await res.json();
 
-<<<<<<< HEAD
           if (data.isLive) {
             newLiveStatus[String(artistId)] = true;
             console.log(`✅ [${(artist as any)?.name ?? artistId}] 방송 중 확인됨!`);
-=======
-            if (data.isLive) {
-              newLiveStatus[String(artist.id)] = true;
-              hasUpdates = true;
-              console.log(`✅ [${artist.name}] 치지직 라이브 확인됨!`);
-            }
-          } catch (err) {
-            console.error(`❌ [${artist.name}] 치지직 조회 실패`, err);
->>>>>>> 451c3bfa
           }
         })
       );
@@ -73,7 +52,6 @@
     if (artists.length > 0) {
       checkAllLives();
     }
-<<<<<<< HEAD
   }, [artists, getArtistId]);
 
   const getLiveStatus = useCallback(
@@ -215,18 +193,6 @@
       if (!element) {
         if (isWindowAvailable) {
           rafId = window.requestAnimationFrame(ensureMeasurementTarget);
-=======
-  }, [artists]);
-
-  const filteredArtists = useMemo(() => {
-    return artists.filter((artist) => {
-      if (searchQuery) {
-        const query = searchQuery.toLowerCase();
-        const name = artist.name.toLowerCase();
-        const displayName = artist.displayName?.toLowerCase() || '';
-        if (!name.includes(query) && !displayName.includes(query)) {
-          return false;
->>>>>>> 451c3bfa
         }
       }
 
