:root {
  --color-background: #030712;
  --color-surface: rgba(15, 23, 42, 0.88);
  --color-surface-muted: rgba(15, 23, 42, 0.72);
  --color-surface-hover: rgba(30, 41, 59, 0.75);
  --color-border: rgba(148, 163, 184, 0.24);
  --color-border-strong: rgba(148, 163, 184, 0.4);
  --color-text-primary: #e2e8f0;
  --color-text-muted: #94a3b8;
  --shadow-strong: 0 36px 90px rgba(2, 6, 23, 0.68);
  --shadow-soft: 0 22px 48px rgba(8, 11, 24, 0.45);
  --accent-primary: #6366f1;
  --accent-secondary: #22d3ee;
  --accent-success: #34d399;
  --accent-warm: #f59e0b;
  --focus-ring: rgba(99, 102, 241, 0.35);
  --gradient-primary: linear-gradient(135deg, #6366f1 0%, #22d3ee 100%);
  --mobile-bottom-nav-height: 64px;
  font-family: 'Pretendard', 'Inter', -apple-system, BlinkMacSystemFont, 'Segoe UI', sans-serif;
  color: var(--color-text-primary);
  background-color: var(--color-background);
  line-height: 1.6;
}

* {
  box-sizing: border-box;
}

body {
  margin: 0;
  min-height: 100vh;
  background: radial-gradient(circle at top left, rgba(79, 70, 229, 0.28), transparent 45%),
    radial-gradient(circle at bottom right, rgba(14, 165, 233, 0.22), transparent 40%), var(--color-background);
  color: var(--color-text-primary);
}

#root {
  min-height: 100vh;
  background: linear-gradient(160deg, rgba(15, 23, 42, 0.95) 0%, rgba(2, 6, 23, 0.92) 100%);
}

@media (max-width: 960px) {
  body {
    background: linear-gradient(180deg, #060b19 0%, #03050d 100%);
  }

  #root {
    background: linear-gradient(180deg, rgba(8, 12, 26, 0.98) 0%, rgba(3, 6, 15, 0.95) 100%);
  }
}

.app-shell {
  min-height: 100vh;
  display: grid;
  grid-template-columns: 280px minmax(0, 1fr);
  gap: 48px;
  padding: 64px 72px 200px;
  max-width: 1640px;
  margin: 0 auto;
}

.sidebar {
  position: sticky;
  top: 48px;
  align-self: start;
  background: linear-gradient(180deg, rgba(15, 23, 42, 0.82) 0%, rgba(2, 6, 23, 0.88) 100%);
  border-radius: 36px;
  border: 1px solid var(--color-border);
  padding: 40px 32px;
  display: flex;
  flex-direction: column;
  gap: 36px;
  box-shadow: var(--shadow-strong);
  backdrop-filter: blur(24px);
}

.mobile-bottom-nav {
  display: none;
}

.sidebar__brand {
  display: flex;
  gap: 16px;
  align-items: center;
}

.sidebar__logo {
  width: 64px;
  height: 64px;
  border-radius: 22px;
  display: grid;
  place-items: center;
  padding: 6px;
  background: linear-gradient(155deg, rgba(99, 102, 241, 0.4), rgba(34, 211, 238, 0.28));
  border: 1px solid rgba(148, 163, 184, 0.25);
  box-shadow: 0 18px 34px rgba(30, 64, 175, 0.45);
}

.sidebar__logo img {
  width: 100%;
  height: 100%;
  display: block;
}

.sidebar__brand-copy h1 {
  margin: 4px 0 0;
  font-size: 1.45rem;
}

.sidebar__eyebrow {
  margin: 0;
  text-transform: uppercase;
  font-size: 0.7rem;
  letter-spacing: 0.28em;
  color: var(--accent-secondary);
}

.sidebar__auth-card {
  background: rgba(15, 23, 42, 0.68);
  border: 1px solid rgba(148, 163, 184, 0.2);
  border-radius: 24px;
  padding: 24px 22px;
  display: flex;
  flex-direction: column;
  gap: 18px;
  box-shadow: inset 0 0 0 1px rgba(148, 163, 184, 0.08);
}

.auth-panel {
  outline: none;
}

.sidebar__auth-header h2 {
  margin: 0;
  font-size: 1.2rem;
}

.sidebar__auth-header p {
  margin: 6px 0 0;
  color: var(--color-text-muted);
  font-size: 0.9rem;
}

.sidebar__auth-content {
  display: flex;
  flex-direction: column;
  gap: 14px;
}

.sidebar__auth-content--guest {
  align-items: center;
}

.sidebar__auth-social {
  display: flex;
  justify-content: center;
}

.sidebar__auth-content--guest .sidebar__auth-social,
.sidebar__auth-content--guest .stacked-form,
.sidebar__auth-content--guest .sidebar__auth-footer {
  width: 100%;
  max-width: 260px;
}

.sidebar__auth-content--guest .stacked-form input {
  width: 100%;
}

.sidebar__auth-content--guest .sidebar__auth-social {
  align-self: center;
}

.google-login-button {
  width: 100%;
}

.google-login-button > div,
.google-login-button iframe,
.google-login-button [role='button'] {
  width: 100% !important;
  max-width: 100% !important;
}

.google-login-button [role='button'] {
  min-height: 52px;
  border-radius: 16px !important;
}

@media (max-width: 960px) {
  .auth-panel {
    width: 100%;
  }

  .auth-panel--mobile {
    position: relative;
<<<<<<< HEAD
    margin: 0;
    padding: 22px 20px;
    border-radius: 22px;
    background: linear-gradient(170deg, rgba(20, 32, 54, 0.92) 0%, rgba(9, 15, 30, 0.94) 100%);
    border: 1px solid rgba(72, 125, 255, 0.22);
    box-shadow: 0 24px 58px rgba(6, 12, 32, 0.55);
=======
    margin: 0 0 32px;
    padding: 28px 24px;
    border-radius: 28px;
    background: linear-gradient(185deg, rgba(28, 44, 84, 0.95) 0%, rgba(9, 15, 32, 0.94) 52%, rgba(4, 7, 18, 0.94) 100%);
    border: 1px solid rgba(148, 197, 255, 0.22);
    box-shadow: 0 32px 72px rgba(2, 6, 23, 0.6);
>>>>>>> ad6a37a7
    overflow: hidden;
  }

  .auth-panel--mobile::before,
  .auth-panel--mobile::after {
    content: '';
    position: absolute;
    pointer-events: none;
  }

  .auth-panel--mobile::before {
<<<<<<< HEAD
    inset: -40% auto auto -30%;
    width: 220px;
    height: 220px;
    background: radial-gradient(circle, rgba(56, 189, 248, 0.28) 0%, transparent 68%);
  }

  .auth-panel--mobile::after {
    inset: auto -42% -48% auto;
    width: 240px;
    height: 240px;
    background: radial-gradient(circle, rgba(99, 102, 241, 0.32) 0%, transparent 70%);
  }

  .auth-panel--mobile > * {
    position: relative;
    z-index: 1;
  }

  .auth-panel--mobile .sidebar__auth-header h2 {
    font-size: 1.25rem;
    margin-bottom: 4px;
  }

  .auth-panel--mobile .sidebar__auth-header p {
    font-size: 0.9rem;
    color: rgba(203, 213, 225, 0.82);
  }

  .auth-panel--mobile .sidebar__auth-content {
    gap: 16px;
=======
    inset: -45% auto auto -35%;
    width: 260px;
    height: 260px;
    background: radial-gradient(circle, rgba(45, 212, 191, 0.28) 0%, transparent 68%);
  }

  .auth-panel--mobile::after {
    inset: auto -45% -50% auto;
    width: 280px;
    height: 280px;
    background: radial-gradient(circle, rgba(96, 165, 250, 0.38) 0%, transparent 70%);
  }

  .auth-panel--mobile > * {
    position: relative;
    z-index: 1;
  }

  .auth-panel--mobile .sidebar__auth-header h2 {
    font-size: 1.5rem;
    margin-bottom: 6px;
  }

  .auth-panel--mobile .sidebar__auth-header p {
    font-size: 0.95rem;
    color: rgba(203, 213, 225, 0.85);
  }

  .auth-panel--mobile .sidebar__auth-content {
    gap: 18px;
>>>>>>> ad6a37a7
  }

  .auth-panel--mobile .sidebar__auth-content--guest,
  .auth-panel--mobile .sidebar__auth-content--guest .sidebar__auth-social,
  .auth-panel--mobile .sidebar__auth-content--guest .stacked-form,
  .auth-panel--mobile .sidebar__auth-content--guest .sidebar__auth-footer {
    align-items: stretch;
    max-width: none;
  }

  .auth-panel--mobile .stacked-form input,
  .auth-panel--mobile .stacked-form button {
    border-radius: 16px;
    min-height: 48px;
  }
}

.clip-player {
  position: relative;
  width: 100%;
  background: #000;
  display: block;
  overflow: hidden;
}

.clip-player::before {
  content: '';
  display: block;
  padding-bottom: 56.25%;
}

@supports (aspect-ratio: 16 / 9) {
  .clip-player {
    aspect-ratio: 16 / 9;
  }

  .clip-player::before {
    display: none;
  }
}

.clip-player iframe {
  position: absolute;
  inset: 0;
  width: 100%;
  height: 100%;
  border: 0;
}

.clip-preview__player .clip-player {
  border-radius: 16px;
}

.sidebar__auth-content--guest .stacked-form button[type='submit'] {
  width: 100%;
}

.sidebar__auth-content--guest .sidebar__auth-button {
  width: 100%;
}

.sidebar__auth-actions {
  display: flex;
  flex-wrap: wrap;
  gap: 12px;
}

.sidebar__auth-button {
  flex: 1 1 auto;
  border-radius: 14px;
  border: 1px solid rgba(148, 163, 184, 0.32);
  background: rgba(15, 23, 42, 0.52);
  color: var(--color-text-primary);
  padding: 0.7rem 1rem;
  font-weight: 600;
  cursor: pointer;
  transition: background 0.2s ease, border-color 0.2s ease, transform 0.2s ease;
}

.sidebar__auth-button:hover {
  background: rgba(30, 41, 59, 0.72);
  border-color: rgba(148, 163, 184, 0.46);
  transform: translateY(-1px);
}

.sidebar__auth-button.primary {
  background: linear-gradient(135deg, rgba(99, 102, 241, 0.9), rgba(34, 211, 238, 0.9));
  border-color: transparent;
  color: #0f172a;
  box-shadow: 0 16px 36px rgba(59, 130, 246, 0.28);
}

.sidebar__auth-button.primary:hover {
  transform: translateY(-1px) scale(1.01);
}

.sidebar__auth-email {
  margin: -6px 0 0;
  color: var(--accent-secondary);
  font-size: 0.85rem;
}

.sidebar__auth-muted {
  color: var(--color-text-muted);
  font-size: 0.85rem;
}

.sidebar__auth-footer {
  display: flex;
  justify-content: center;
}

.sidebar__nav {
  display: flex;
  flex-direction: column;
  gap: 14px;
}

.sidebar__tab {
  border: 1px solid rgba(148, 163, 184, 0.18);
  border-radius: 20px;
  padding: 18px 20px;
  background: rgba(15, 23, 42, 0.65);
  color: var(--color-text-muted);
  display: flex;
  gap: 16px;
  align-items: center;
  cursor: pointer;
  transition: transform 0.2s ease, border-color 0.2s ease, background 0.2s ease, color 0.2s ease,
    box-shadow 0.2s ease;
}

.sidebar__tab:hover {
  transform: translateX(4px);
  border-color: rgba(148, 163, 184, 0.32);
  background: rgba(30, 41, 59, 0.72);
  color: var(--color-text-primary);
}

.sidebar__tab.active {
  background: linear-gradient(135deg, rgba(99, 102, 241, 0.22), rgba(34, 211, 238, 0.18));
  border-color: rgba(99, 102, 241, 0.6);
  color: var(--color-text-primary);
  box-shadow: 0 22px 48px rgba(79, 70, 229, 0.25);
}

.sidebar__tab-icon {
  width: 44px;
  height: 44px;
  border-radius: 14px;
  display: grid;
  place-items: center;
  background: rgba(99, 102, 241, 0.14);
  color: var(--accent-primary);
}

.sidebar__tab-icon svg {
  width: 22px;
  height: 22px;
  display: block;
}

.sidebar__tab-text {
  display: flex;
  flex-direction: column;
  align-items: flex-start;
  gap: 6px;
}

.sidebar__tab-label {
  font-weight: 600;
  font-size: 1rem;
}

.sidebar__tab-description {
  font-size: 0.82rem;
  color: var(--color-text-muted);
}

.content-area {
  display: flex;
  flex-direction: column;
  gap: 32px;
}

.content-header {
  background: linear-gradient(135deg, rgba(30, 41, 59, 0.8), rgba(15, 23, 42, 0.7));
  border-radius: 28px;
  border: 1px solid rgba(148, 163, 184, 0.22);
  box-shadow: var(--shadow-soft);
  backdrop-filter: blur(18px);
  overflow: hidden;
}

.content-header__body {
  padding: 32px 36px;
}

.content-header__eyebrow {
  margin: 0 0 6px;
  text-transform: uppercase;
  font-size: 0.75rem;
  letter-spacing: 0.32em;
  color: var(--accent-secondary);
}

.content-header h2 {
  margin: 0;
  font-size: 2rem;
  letter-spacing: -0.02em;
}

.content-header__description {
  margin: 12px 0 0;
  color: var(--color-text-muted);
}

.mobile-appbar {
  display: none;
}

.mobile-appbar__brand-mark {
  width: 44px;
  height: 44px;
  border-radius: 16px;
  display: grid;
  place-items: center;
  overflow: hidden;
  background: linear-gradient(140deg, rgba(99, 102, 241, 0.25), rgba(56, 189, 248, 0.18));
  border: 1px solid rgba(148, 197, 255, 0.22);
  box-shadow: 0 14px 28px rgba(15, 23, 42, 0.45);
}

.mobile-appbar__brand-mark img {
  width: 28px;
  height: 28px;
  display: block;
}

.mobile-appbar__title-group {
  display: flex;
  flex: 1;
  flex-direction: column;
  align-items: center;
  gap: 2px;
  min-width: 0;
  text-align: center;
}

.mobile-appbar__brand {
  font-size: 0.68rem;
  text-transform: uppercase;
  letter-spacing: 0.28em;
  color: var(--accent-secondary);
}

.mobile-appbar__section {
  font-size: 1.05rem;
  font-weight: 600;
  color: var(--color-text-primary);
  white-space: nowrap;
  overflow: hidden;
  text-overflow: ellipsis;
}

.mobile-appbar__decor {
  width: 44px;
  height: 44px;
  border-radius: 16px;
  display: grid;
  place-items: center;
  color: rgba(148, 197, 255, 0.68);
  font-size: 1.1rem;
  background: rgba(9, 15, 30, 0.72);
  border: 1px solid rgba(72, 125, 255, 0.2);
  box-shadow: 0 12px 28px rgba(6, 10, 24, 0.45);
}

.content-panels {
  display: flex;
  flex-direction: column;
  gap: 32px;
}

.content-panel {
  display: none;
  animation: fade-in 0.35s ease forwards;
}

.content-panel.active {
  display: block;
}

.content-panel[hidden] {
  display: none !important;
}

@keyframes fade-in {
  from {
    opacity: 0;
    transform: translateY(12px);
  }
  to {
    opacity: 1;
    transform: translateY(0);
  }
}

@media (max-width: 1320px) {
  .app-shell {
    grid-template-columns: minmax(0, 1fr);
    padding: 48px 36px 200px;
  }

  .sidebar {
    position: static;
    border-radius: 32px;
  }

  .sidebar__nav {
    flex-direction: row;
    flex-wrap: wrap;
    gap: 12px;
  }

  .sidebar__tab {
    flex: 1 1 calc(50% - 12px);
  }
}

@media (max-width: 960px) {
  body {
    background:
      radial-gradient(circle at top, rgba(56, 130, 246, 0.22), transparent 52%),
      radial-gradient(circle at bottom, rgba(14, 165, 233, 0.16), transparent 48%),
      #0b1422;
  }

  #root {
    background: linear-gradient(200deg, rgba(12, 19, 33, 0.96) 0%, rgba(6, 12, 24, 0.96) 100%);
  }

  .app-shell {
    padding: 24px 16px calc(var(--mobile-bottom-nav-height, 64px) + 200px);
    gap: 28px;
    grid-template-columns: minmax(0, 1fr);
    max-width: 420px;
    margin: 0 auto;
  }

  .sidebar {
    display: none;
  }

  .content-area {
    position: relative;
    z-index: 0;
    padding: 0;
    gap: 32px;
  }

  .content-header {
    padding: 0;
    background: transparent;
    border: none;
    box-shadow: none;
  }

  .content-header__body {
    display: none;
  }

  .mobile-appbar {
    display: flex;
    align-items: center;
    justify-content: space-between;
    gap: 16px;
    padding: calc(env(safe-area-inset-top, 0px) + 6px) 12px 14px;
    position: sticky;
    top: 0;
    z-index: 1200;
    backdrop-filter: blur(26px);
    background: linear-gradient(185deg, rgba(16, 27, 44, 0.94) 0%, rgba(8, 14, 28, 0.9) 100%);
    border: 1px solid rgba(72, 125, 255, 0.18);
    border-radius: 26px;
    box-shadow: 0 22px 48px rgba(6, 10, 24, 0.55);
  }

  .content-panels {
    padding-bottom: 32px;
  }

  .mobile-bottom-nav {
    display: flex;
    position: fixed;
    bottom: 0;
    left: 0;
    right: 0;
    z-index: 1200;
    padding: 12px 28px calc(12px + env(safe-area-inset-bottom, 0px));
    background: linear-gradient(180deg, rgba(9, 16, 30, 0.95) 0%, rgba(5, 10, 22, 0.95) 100%);
    border-top: 1px solid rgba(54, 102, 255, 0.18);
    backdrop-filter: blur(24px);
    gap: 18px;
  }

  .mobile-bottom-nav__tab {
    all: unset;
    position: relative;
    flex: 1;
    display: flex;
    align-items: center;
    justify-content: center;
    padding: 8px 0;
    color: rgba(148, 197, 255, 0.68);
    cursor: pointer;
    transition: color 0.2s ease;
  }

  .mobile-bottom-nav__tab::after {
    content: '';
    position: absolute;
    left: 24%;
    right: 24%;
    bottom: calc(4px + env(safe-area-inset-bottom, 0px));
    height: 3px;
    border-radius: 999px;
    background: transparent;
    transition: background 0.2s ease;
  }

  .mobile-bottom-nav__tab:hover {
    color: rgba(226, 232, 240, 0.92);
  }

  .mobile-bottom-nav__tab.is-active {
    color: #60a5fa;
  }

  .mobile-bottom-nav__tab.is-active::after {
    background: linear-gradient(120deg, #2563eb, #60a5fa);
  }

  .mobile-bottom-nav__tab:focus-visible {
    outline: 2px solid #38bdf8;
    outline-offset: 4px;
    border-radius: 12px;
  }

  .mobile-bottom-nav__icon {
    display: flex;
    align-items: center;
    justify-content: center;
  }

  .mobile-bottom-nav__icon svg {
    width: 28px;
    height: 28px;
  }
}

.catalog-panel {
  gap: 28px;
}

.catalog-panel__empty-state,
.catalog-panel__status {
  display: flex;
  flex-direction: column;
  gap: 12px;
  align-items: center;
  justify-content: center;
  text-align: center;
  padding: 48px 32px;
  background: rgba(15, 23, 42, 0.6);
  border: 1px dashed rgba(148, 163, 184, 0.28);
  border-radius: 24px;
  color: var(--color-text-muted);
  line-height: 1.6;
  min-height: 220px;
}

.catalog-panel__empty-state h3 {
  font-size: 1.35rem;
  color: var(--color-text-primary);
}

.catalog-panel__empty-state p,
.catalog-panel__status {
  margin: 0;
}

.catalog-panel__status {
  font-weight: 600;
  letter-spacing: 0.04em;
  color: var(--accent-secondary);
}

.visually-hidden {
  position: absolute;
  width: 1px;
  height: 1px;
  padding: 0;
  margin: -1px;
  overflow: hidden;
  clip: rect(0 0 0 0);
  white-space: nowrap;
  border: 0;
}

.song-catalog {
  display: flex;
  flex-direction: column;
  gap: 28px;
}

.song-catalog__filters {
  display: grid;
  grid-template-columns: repeat(auto-fit, minmax(200px, 1fr));
  gap: 18px;
  padding: 20px 24px;
  border-radius: 24px;
  border: 1px solid rgba(148, 163, 184, 0.24);
  background: rgba(15, 23, 42, 0.78);
  box-shadow: inset 0 0 0 1px rgba(148, 163, 184, 0.12);
}

.song-catalog__filter {
  display: flex;
  flex-direction: column;
  gap: 8px;
}

.song-catalog__filter-label {
  font-size: 0.78rem;
  letter-spacing: 0.18em;
  text-transform: uppercase;
  color: var(--color-text-muted);
}

.song-catalog__filter-input {
  border: 1px solid rgba(148, 163, 184, 0.32);
  border-radius: 14px;
  background: rgba(15, 23, 42, 0.86);
  color: var(--color-text-primary);
  padding: 12px 16px;
  font-size: 0.95rem;
  transition: border-color 160ms ease, box-shadow 160ms ease, background 160ms ease;
}

.song-catalog__filter-input::placeholder {
  color: rgba(148, 163, 184, 0.6);
}

.song-catalog__filter-input:focus {
  outline: none;
  border-color: var(--accent-primary);
  box-shadow: 0 0 0 3px rgba(99, 102, 241, 0.25);
  background: rgba(30, 41, 59, 0.9);
}

.song-catalog__table-wrapper {
  border-radius: 24px;
  border: 1px solid rgba(148, 163, 184, 0.24);
  background: rgba(15, 23, 42, 0.78);
  box-shadow: inset 0 0 0 1px rgba(148, 163, 184, 0.12);
  overflow: hidden;
}

.song-catalog__table {
  width: 100%;
  border-collapse: collapse;
  min-width: 560px;
}

.song-catalog__table thead {
  background: rgba(99, 102, 241, 0.1);
}

.song-catalog__table th,
.song-catalog__table td {
  text-align: left;
  padding: 16px 20px;
  border-bottom: 1px solid rgba(148, 163, 184, 0.18);
}

.song-catalog__table th {
  font-size: 0.85rem;
  letter-spacing: 0.12em;
  text-transform: uppercase;
  color: var(--color-text-muted);
  padding-right: 12px;
}

.song-catalog__sort-button {
  display: inline-flex;
  align-items: center;
  gap: 8px;
  border: 0;
  padding: 0;
  background: transparent;
  color: inherit;
  font: inherit;
  letter-spacing: inherit;
  text-transform: inherit;
  cursor: pointer;
}

.song-catalog__sort-button:hover,
.song-catalog__sort-button:focus {
  color: var(--color-text-primary);
}

.song-catalog__sort-button:focus {
  outline: none;
}

.song-catalog__sort-button:focus-visible {
  outline: 2px solid var(--accent-primary);
  outline-offset: 2px;
  border-radius: 6px;
}

.song-catalog__sort-indicator {
  font-size: 0.7rem;
  opacity: 0.8;
}

.song-catalog__table tbody tr {
  transition: background 160ms ease;
}

.song-catalog__table tbody tr:hover {
  background: rgba(99, 102, 241, 0.12);
}

.song-catalog__table tbody tr:last-child td {
  border-bottom: 0;
}

@media (max-width: 1024px) {
  .song-catalog__filters {
    padding: 18px;
    gap: 16px;
  }
}

@media (max-width: 720px) {
  .catalog-panel__empty-state,
  .catalog-panel__status {
    padding: 36px 24px;
    min-height: 180px;
  }

  .song-catalog__filters {
    grid-template-columns: 1fr;
    padding: 18px 16px;
  }

  .song-catalog__table-wrapper {
    overflow-x: auto;
  }
}

@media (max-width: 540px) {
  .song-catalog__table {
    min-width: unset;
  }

  .song-catalog__table thead {
    display: none;
  }

  .song-catalog__table tbody tr {
    display: grid;
    gap: 12px;
    padding: 18px 16px;
    border-bottom: 1px solid rgba(148, 163, 184, 0.18);
  }

  .song-catalog__table tbody tr:last-child {
    border-bottom: 0;
  }

  .song-catalog__table td {
    border-bottom: 0;
    padding: 0;
    display: flex;
    justify-content: space-between;
    gap: 12px;
    font-size: 0.95rem;
  }

  .song-catalog__table td::before {
    content: attr(data-title);
    font-size: 0.75rem;
    letter-spacing: 0.14em;
    text-transform: uppercase;
    color: var(--color-text-muted);
  }
}

@media (max-width: 640px) {
  :root {
    --mobile-bottom-nav-height: 54px;
  }

  .app-shell {
    padding: 28px 18px 108px;
  }

  .content-header {
    padding: 64px 20px 24px;
  }

  .content-panels {
    padding-bottom: 32px;
  }

  .mobile-bottom-nav {
    padding: 8px 16px calc(8px + env(safe-area-inset-bottom, 0px));
    gap: 8px;
  }

  .mobile-bottom-nav__tab {
    padding: 6px 0;
  }

  .mobile-bottom-nav__tab::after {
    left: 28%;
    right: 28%;
  }

  .mobile-bottom-nav__icon svg {
    width: 26px;
    height: 26px;
  }
}

.panel {
  background: var(--color-surface);
  border-radius: 28px;
  border: 1px solid var(--color-border);
  box-shadow: var(--shadow-strong);
  padding: 36px 32px 32px;
  display: flex;
  flex-direction: column;
  gap: 20px;
  position: relative;
  overflow: hidden;
  backdrop-filter: blur(24px);
}

.panel h1,
.panel h2,
.panel h3,
.panel h4 {
  margin: 0;
  letter-spacing: -0.01em;
}

.panel p {
  margin: 0;
  line-height: 1.5;
  color: var(--color-text-muted);
}

.settings-panel {
  border-top: 4px solid var(--accent-secondary);
  display: flex;
  flex-direction: column;
  gap: 24px;
}

.settings-section {
  background: rgba(15, 23, 42, 0.62);
  border: 1px solid rgba(148, 163, 184, 0.18);
  border-radius: 22px;
  padding: 24px;
  display: flex;
  flex-direction: column;
  gap: 14px;
  box-shadow: inset 0 0 0 1px rgba(15, 23, 42, 0.35);
}

.settings-section h2,
.settings-section h3 {
  margin-bottom: 6px;
}

.settings-empty {
  display: flex;
  flex-direction: column;
  gap: 16px;
  align-items: center;
  text-align: center;
  background: rgba(15, 23, 42, 0.6);
  border: 1px dashed rgba(148, 163, 184, 0.3);
  border-radius: 20px;
  padding: 32px 24px;
}

.login-panel {
  border-top: 4px solid var(--accent-primary);
  background: linear-gradient(160deg, rgba(79, 70, 229, 0.2), rgba(14, 116, 144, 0.18))
      border-box,
    var(--color-surface);
}

.media-panel {
  border-top: 4px solid var(--accent-success);
  overflow-y: auto;
}

.playlist-panel {
  border-top: 4px solid var(--accent-warm);
  overflow-y: auto;
}

.section-heading p {
  color: var(--color-text-muted);
}

label {
  font-weight: 600;
  color: var(--color-text-primary);
}

input,
textarea,
select {
  border-radius: 14px;
  border: 1px solid var(--color-border);
  padding: 0.85rem 1.1rem;
  font-size: 0.95rem;
  font-family: inherit;
  background: rgba(15, 23, 42, 0.6);
  color: var(--color-text-primary);
  transition: border-color 0.2s ease, box-shadow 0.2s ease, background 0.2s ease;
}

input::placeholder,
textarea::placeholder {
  color: var(--color-text-muted);
}

input:focus,
textarea:focus,
select:focus {
  outline: none;
  border-color: var(--accent-primary);
  box-shadow: 0 0 0 4px var(--focus-ring);
  background: rgba(30, 41, 59, 0.9);
}

select option {
  color: #0f172a;
}

textarea {
  resize: vertical;
  min-height: 104px;
}

button {
  border: none;
  border-radius: 16px;
  padding: 0.75rem 1.5rem;
  font-weight: 600;
  font-size: 0.96rem;
  background: var(--gradient-primary);
  color: #ffffff;
  cursor: pointer;
  transition: transform 0.2s ease, box-shadow 0.2s ease, filter 0.2s ease;
  align-self: flex-start;
  box-shadow: 0 18px 38px rgba(99, 102, 241, 0.28);
}

button:hover {
  transform: translateY(-1px);
  box-shadow: 0 20px 44px rgba(99, 102, 241, 0.35);
  filter: brightness(1.05);
}

button:focus-visible {
  outline: none;
  box-shadow: 0 0 0 4px var(--focus-ring);
  transform: none;
}

button:disabled,
button:disabled:hover {
  opacity: 0.55;
  cursor: not-allowed;
  transform: none;
  box-shadow: none;
  background: rgba(71, 85, 105, 0.5);
  color: var(--color-text-muted);
}

.stacked-form {
  display: flex;
  flex-direction: column;
  gap: 14px;
}

.form-hint {
  margin: -6px 0 4px;
  font-size: 0.85rem;
  color: var(--color-text-muted);
}

.number-row {
  display: grid;
  grid-template-columns: repeat(2, minmax(0, 1fr));
  gap: 14px;
}

.clip-time-row {
  display: grid;
  grid-template-columns: repeat(auto-fit, minmax(240px, 1fr));
  gap: 14px;
}

.clip-time-fieldset {
  margin: 0;
  padding: 0;
  border: none;
}

.clip-time-fieldset legend {
  font-weight: 600;
  color: var(--color-text-primary);
  margin-bottom: 8px;
}

.clip-time-inputs {
  display: grid;
  grid-template-columns: repeat(3, minmax(40px, 1fr));
  gap: 8px;
}

@media (max-width: 480px) {
  .clip-time-inputs {
    grid-template-columns: repeat(3, minmax(32px, 1fr));
  }
}

.clip-time-input label {
  display: block;
  font-size: 0.8rem;
  font-weight: 500;
  color: var(--color-text-muted);
  margin-bottom: 6px;
}

.clip-time-input input {
  text-align: center;
  padding: 6px 4px;
  width: 100%;
  max-width: 120px;
  margin: 0;
}

.management-panel {
  border-top: 4px solid var(--accent-secondary);
}

.management-tabs {
  display: grid;
  grid-template-columns: repeat(3, minmax(0, 1fr));
  gap: 12px;
}

.management-tabs button {
  width: 100%;
  padding: 0.65rem 1rem;
  border-radius: 14px;
  background: rgba(15, 23, 42, 0.6);
  color: var(--color-text-muted);
  border: 1px solid rgba(148, 163, 184, 0.22);
  box-shadow: none;
  align-self: stretch;
  transition: color 0.2s ease, border-color 0.2s ease, background 0.2s ease, transform 0.2s ease;
}

.management-tabs button:hover {
  transform: translateY(-2px);
  color: var(--color-text-primary);
  border-color: rgba(148, 163, 184, 0.4);
  background: rgba(30, 41, 59, 0.7);
  box-shadow: none;
  filter: none;
}

.management-tabs button.active {
  background: var(--gradient-primary);
  color: #ffffff;
  border-color: transparent;
  box-shadow: 0 16px 36px rgba(99, 102, 241, 0.35);
}

.management-tabs button.active:hover {
  filter: brightness(1.05);
  box-shadow: 0 20px 42px rgba(99, 102, 241, 0.4);
}

.management-content {
  display: flex;
  flex-direction: column;
  gap: 24px;
}

.management-section {
  background: rgba(15, 23, 42, 0.6);
  border-radius: 22px;
  border: 1px solid rgba(148, 163, 184, 0.18);
  padding: 24px;
  display: flex;
  flex-direction: column;
  gap: 18px;
  box-shadow: inset 0 0 0 1px rgba(148, 163, 184, 0.05);
}

.management-section h3 {
  font-size: 1.05rem;
  color: var(--color-text-primary);
}

.artist-registration {
  display: flex;
  flex-wrap: wrap;
  gap: 24px;
}

.artist-registration__form {
  flex: 1 1 320px;
}

.artist-registration__form--mobile {
  gap: 18px;
}

.artist-registration__section {
  display: flex;
  flex-direction: column;
  gap: 16px;
}

.artist-registration__section--required {
  gap: 14px;
}

.artist-registration__section--optional {
  gap: 18px;
}

.artist-registration__toggle {
  display: inline-flex;
  align-items: center;
  justify-content: space-between;
  gap: 12px;
  width: 100%;
  padding: 0.6rem 0.85rem;
  border-radius: 14px;
  border: 1px solid rgba(148, 163, 184, 0.28);
  background: rgba(15, 23, 42, 0.58);
  color: var(--color-text-primary);
  font-size: 0.9rem;
  font-weight: 600;
  box-shadow: none;
  filter: none;
}

.artist-registration__toggle:hover {
  transform: none;
  box-shadow: none;
  filter: none;
  background: rgba(30, 41, 59, 0.7);
}

.artist-registration__toggle:focus-visible {
  box-shadow: 0 0 0 3px var(--focus-ring);
}

.artist-registration__mobile-panels {
  display: flex;
  flex-direction: column;
  gap: 16px;
}

.artist-preview-card {
  border-radius: 18px;
  border: 1px solid rgba(148, 163, 184, 0.18);
  background: rgba(15, 23, 42, 0.5);
  display: flex;
  flex-direction: column;
  overflow: hidden;
  transition: border-color 0.2s ease, background 0.2s ease;
}

.artist-preview-card.is-open {
  border-color: rgba(148, 163, 184, 0.32);
  background: rgba(15, 23, 42, 0.6);
}

.artist-preview-card__header {
  display: flex;
  align-items: center;
  justify-content: space-between;
  width: 100%;
  padding: 14px 18px;
  background: transparent;
  color: var(--color-text-primary);
  border-radius: 0;
  border: none;
  box-shadow: none;
  font-size: 0.95rem;
  font-weight: 600;
  transition: background 0.2s ease, color 0.2s ease;
}

.artist-preview-card__header:hover {
  transform: none;
  box-shadow: none;
  filter: none;
  background: rgba(30, 41, 59, 0.65);
}

.artist-preview-card__header:focus-visible {
  box-shadow: 0 0 0 3px var(--focus-ring);
  transform: none;
}

.artist-preview-card__text {
  display: flex;
  flex-direction: column;
  gap: 4px;
  align-items: flex-start;
  text-align: left;
}

.artist-preview-card__title {
  font-weight: 600;
}

.artist-preview-card__summary {
  font-size: 0.8rem;
  color: var(--color-text-muted);
}

.artist-preview-card__chevron {
  width: 10px;
  height: 10px;
  border-right: 2px solid currentColor;
  border-bottom: 2px solid currentColor;
  transform: rotate(45deg);
  transition: transform 0.2s ease;
}

.artist-preview-card.is-open .artist-preview-card__chevron {
  transform: rotate(225deg);
}

.artist-preview-card__body {
  padding: 0 18px 18px;
  display: flex;
  flex-direction: column;
  gap: 18px;
  background: rgba(15, 23, 42, 0.58);
  border-top: 1px solid rgba(148, 163, 184, 0.16);
}

.artist-preview-card--debug .artist-preview-card__body {
  background: rgba(2, 6, 23, 0.62);
}

.artist-registration__field-grid {
  display: grid;
  grid-template-columns: repeat(auto-fit, minmax(240px, 1fr));
  gap: 14px;
}

.artist-registration__field {
  display: flex;
  flex-direction: column;
  gap: 8px;
}

.artist-registration__field .form-hint {
  margin: -4px 0 0;
}

.artist-registration__countries {
  margin: 0;
  padding: 16px;
  border-radius: 18px;
  border: 1px solid rgba(148, 163, 184, 0.2);
  background: rgba(15, 23, 42, 0.52);
  display: flex;
  flex-direction: column;
  gap: 12px;
}

.artist-registration__countries legend {
  font-size: 0.95rem;
  font-weight: 600;
  color: var(--color-text-primary);
  padding: 0 8px;
}

.artist-registration__countries-hint {
  margin: 0;
  font-size: 0.8rem;
  color: var(--color-text-muted);
}

.artist-registration__country-options {
  display: flex;
  flex-wrap: wrap;
  gap: 12px;
}

.artist-registration__country-option {
  display: inline-flex;
  align-items: center;
  gap: 10px;
  padding: 8px 14px;
  border-radius: 14px;
  border: 1px solid rgba(148, 163, 184, 0.22);
  background: rgba(15, 23, 42, 0.5);
  cursor: pointer;
  transition: border-color 0.2s ease, background 0.2s ease, transform 0.2s ease;
}

.artist-registration__country-option:hover {
  border-color: rgba(99, 102, 241, 0.55);
  background: rgba(30, 41, 59, 0.65);
  transform: translateY(-1px);
}

.artist-registration__country-option input {
  width: 18px;
  height: 18px;
  accent-color: var(--accent-primary);
  cursor: pointer;
}

.artist-registration__country-option input:disabled {
  cursor: not-allowed;
}

.artist-registration__country-label {
  display: inline-flex;
  align-items: center;
  gap: 8px;
  font-weight: 600;
}

.artist-registration__country-code {
  display: inline-flex;
  align-items: center;
  justify-content: center;
  padding: 2px 8px;
  border-radius: 999px;
  font-size: 0.7rem;
  letter-spacing: 0.08em;
  text-transform: uppercase;
  background: rgba(99, 102, 241, 0.2);
  color: var(--accent-secondary);
  border: 1px solid rgba(99, 102, 241, 0.35);
}

.artist-preview-panel {
  flex: 1 1 320px;
  background: rgba(15, 23, 42, 0.52);
  border: 1px solid rgba(148, 163, 184, 0.16);
  border-radius: 20px;
  padding: 20px;
  display: flex;
  flex-direction: column;
  gap: 18px;
  box-shadow: inset 0 0 0 1px rgba(148, 163, 184, 0.08);
}

.artist-preview-panel__header {
  display: flex;
  align-items: center;
  justify-content: space-between;
  gap: 12px;
}

.artist-preview-panel__header h4 {
  margin: 0;
  font-size: 1rem;
}

.artist-preview-panel__body {
  background: rgba(15, 23, 42, 0.48);
  border-radius: 16px;
  padding: 18px;
  border: 1px solid rgba(148, 163, 184, 0.14);
}

.artist-preview__content {
  display: flex;
  gap: 16px;
  align-items: flex-start;
}

.artist-preview__details {
  display: flex;
  flex-direction: column;
  gap: 16px;
  flex: 1;
  min-width: 0;
}

.artist-preview__thumbnail {
  width: 96px;
  height: 96px;
  border-radius: 16px;
  object-fit: cover;
  background: rgba(15, 23, 42, 0.6);
  border: 1px solid rgba(148, 163, 184, 0.2);
}

.artist-preview__thumbnail--placeholder {
  display: grid;
  place-items: center;
  color: var(--color-text-muted);
  font-size: 0.85rem;
}

.artist-preview__meta {
  display: flex;
  flex-direction: column;
  gap: 6px;
}

.artist-preview__videos {
  display: flex;
  flex-direction: column;
  gap: 12px;
}

.artist-preview__videos-header {
  display: flex;
  align-items: baseline;
  justify-content: space-between;
  gap: 8px;
}

.artist-preview__videos-header h5 {
  margin: 0;
  font-size: 0.95rem;
  font-weight: 600;
}

.artist-preview__videos-keywords {
  font-size: 0.75rem;
  color: var(--color-text-muted);
}

.artist-preview__videos-list {
  list-style: none;
  margin: 0;
  padding: 0;
  display: flex;
  flex-direction: column;
  gap: 10px;
  max-height: 260px;
  overflow-y: auto;
}

.artist-preview__video {
  display: flex;
  gap: 12px;
  align-items: flex-start;
  background: rgba(15, 23, 42, 0.4);
  border: 1px solid rgba(148, 163, 184, 0.16);
  border-radius: 12px;
  padding: 10px;
}

.artist-preview__video-thumbnail {
  width: 80px;
  height: 45px;
  border-radius: 8px;
  object-fit: cover;
  background: rgba(15, 23, 42, 0.6);
  border: 1px solid rgba(148, 163, 184, 0.2);
}

.artist-preview__video-thumbnail--placeholder {
  display: grid;
  place-items: center;
  color: var(--color-text-muted);
  font-size: 0.75rem;
}

.artist-preview__video-meta {
  display: flex;
  flex-direction: column;
  gap: 6px;
  flex: 1;
  min-width: 0;
}

.artist-preview__video-title {
  margin: 0;
  font-size: 0.9rem;
  font-weight: 600;
  color: var(--color-text-primary);
}

.artist-preview__video-date {
  margin: 0;
  font-size: 0.75rem;
  color: var(--color-text-muted);
}

.artist-preview__video-actions {
  display: flex;
  flex-wrap: wrap;
  gap: 8px;
  align-items: center;
}

.artist-preview__video-link {
  color: var(--accent-secondary);
  font-size: 0.85rem;
  text-decoration: none;
}

.artist-preview__video-link:hover {
  text-decoration: underline;
}

.artist-preview__video-apply {
  background: rgba(56, 189, 248, 0.18);
  color: var(--accent-primary);
  border: 1px solid rgba(56, 189, 248, 0.32);
  border-radius: 10px;
  padding: 6px 12px;
  font-size: 0.8rem;
  cursor: pointer;
  transition: background 0.2s ease, transform 0.2s ease;
}

.artist-preview__video-apply:hover {
  background: rgba(56, 189, 248, 0.28);
  transform: translateY(-1px);
}

.artist-preview__videos-empty {
  margin: 0;
  font-size: 0.8rem;
  color: var(--color-text-muted);
}

.artist-preview__title {
  margin: 0;
  font-weight: 600;
  font-size: 1rem;
}

.artist-preview__channel-id {
  margin: 0;
  font-size: 0.85rem;
  color: var(--color-text-muted);
  word-break: break-all;
}

.artist-preview__source,
.artist-preview__api-status {
  margin: 0;
  font-size: 0.8rem;
  color: var(--color-text-muted);
}

.artist-preview__link {
  display: inline-flex;
  align-items: center;
  gap: 6px;
  color: var(--accent-secondary);
  text-decoration: none;
  font-size: 0.9rem;
}

.artist-preview__link:hover {
  text-decoration: underline;
}

.artist-preview__status,
.artist-preview__empty {
  margin: 0;
  color: var(--color-text-muted);
  font-size: 0.9rem;
}

.artist-preview__hint {
  margin: 6px 0 0;
  font-size: 0.85rem;
  color: var(--accent-secondary);
}

.section-preview-debug {
  margin-top: 10px;
  background: rgba(15, 23, 42, 0.45);
  border: 1px solid rgba(148, 163, 184, 0.18);
  border-radius: 12px;
  padding: 8px 12px;
  color: var(--color-text-primary);
}

.section-preview-debug summary {
  cursor: pointer;
  font-weight: 600;
  color: var(--accent-secondary);
  list-style: none;
}

.section-preview-debug summary::-webkit-details-marker {
  display: none;
}

.section-preview-debug[open] {
  box-shadow: 0 8px 24px rgba(15, 23, 42, 0.32);
}

.section-preview-debug__content {
  margin-top: 10px;
  display: flex;
  flex-direction: column;
  gap: 12px;
}

.section-preview-debug__selected {
  margin: 0;
  font-size: 0.85rem;
  color: var(--color-text-muted);
}

.section-preview-debug__selected strong {
  color: var(--color-text-primary);
}

.section-preview-debug__sources {
  list-style: none;
  margin: 0;
  padding: 0;
  display: flex;
  flex-direction: column;
  gap: 12px;
}

.section-preview-debug__source {
  background: rgba(15, 23, 42, 0.38);
  border: 1px solid rgba(148, 163, 184, 0.14);
  border-radius: 10px;
  padding: 10px 12px;
  display: flex;
  flex-direction: column;
  gap: 8px;
}

.section-preview-debug__comment,
.section-preview-debug__description {
  display: flex;
  flex-direction: column;
  gap: 6px;
}

.section-preview-debug__source-header {
  display: flex;
  align-items: baseline;
  justify-content: space-between;
  gap: 8px;
}

.section-preview-debug__source-name {
  font-weight: 600;
  font-size: 0.9rem;
}

.section-preview-debug__source-count {
  font-size: 0.75rem;
  color: var(--color-text-muted);
}

.section-preview-debug__comment-meta {
  display: flex;
  flex-wrap: wrap;
  gap: 8px;
  margin: 0;
  font-size: 0.75rem;
  color: var(--color-text-muted);
}

.section-preview-debug__comment-link {
  margin: 0;
  font-size: 0.8rem;
}

.section-preview-debug__comment-link a {
  color: var(--accent-secondary);
  text-decoration: none;
}

.section-preview-debug__comment-link a:hover {
  text-decoration: underline;
}

.section-preview-debug__comment-text,
.section-preview-debug__description-text {
  margin: 0;
  padding: 8px 10px;
  border-radius: 8px;
  background: rgba(15, 23, 42, 0.55);
  border: 1px solid rgba(148, 163, 184, 0.12);
  font-size: 0.85rem;
  line-height: 1.45;
  white-space: pre-wrap;
  color: var(--color-text-primary);
}

.section-preview-debug__description p {
  margin: 0;
  font-size: 0.8rem;
  color: var(--color-text-muted);
}

.artist-preview__error {
  margin: 6px 0 0;
  font-size: 0.85rem;
  color: #f87171;
}

.artist-debug-toggle {
  background: rgba(99, 102, 241, 0.16);
  color: var(--accent-secondary);
  border: 1px solid rgba(99, 102, 241, 0.32);
  border-radius: 12px;
  padding: 6px 12px;
  font-size: 0.85rem;
  cursor: pointer;
  transition: background 0.2s ease, transform 0.2s ease;
}

.artist-debug-toggle:hover {
  background: rgba(99, 102, 241, 0.28);
  transform: translateY(-1px);
}

.artist-debug-log {
  border-top: 1px solid rgba(148, 163, 184, 0.14);
  padding-top: 12px;
  display: flex;
  flex-direction: column;
  gap: 12px;
  max-height: 280px;
  overflow-y: auto;
}

.artist-debug-log__empty {
  margin: 0;
  color: var(--color-text-muted);
  font-size: 0.85rem;
}

.artist-debug-log__list {
  list-style: none;
  margin: 0;
  padding: 0;
  display: flex;
  flex-direction: column;
  gap: 10px;
}

.artist-debug-log__entry {
  background: rgba(15, 23, 42, 0.45);
  border: 1px solid rgba(148, 163, 184, 0.14);
  border-radius: 12px;
  padding: 10px 12px;
}

.artist-debug-log__entry-header {
  display: flex;
  justify-content: space-between;
  gap: 8px;
  font-size: 0.8rem;
}

.artist-debug-log__label {
  font-weight: 600;
  color: var(--color-text-primary);
}

.artist-debug-log__timestamp {
  color: var(--color-text-muted);
}

.artist-debug-log__details {
  margin-top: 8px;
  font-size: 0.78rem;
}

.artist-debug-log__details summary {
  cursor: pointer;
  color: var(--accent-secondary);
}

.artist-debug-log__details pre {
  margin: 8px 0 0;
  padding: 12px;
  background: rgba(2, 6, 23, 0.6);
  border-radius: 12px;
  border: 1px solid rgba(148, 163, 184, 0.14);
  overflow-x: auto;
}

@media (max-width: 1024px) {
  .artist-registration {
    flex-direction: column;
  }

  .artist-preview-panel {
    width: 100%;
  }
}

.artist-list {
  list-style: none;
  padding: 0;
  margin: 0;
  display: flex;
  flex-direction: column;
  gap: 12px;
  flex: 1 1 auto;
  overflow-y: auto;
}

.artist-card {
  background: var(--color-surface-muted);
  border-radius: 16px;
  padding: 16px;
  display: flex;
  flex-direction: column;
  gap: 6px;
  cursor: pointer;
  border: 1px solid transparent;
  transition: border-color 0.2s ease, background 0.2s ease, transform 0.2s ease;
}

.artist-card:hover {
  background: var(--color-surface);
  border-color: var(--color-border-strong);
  transform: translateY(-1px);
}

.artist-card.active {
  border-color: var(--accent-secondary);
  background: rgba(14, 165, 233, 0.1);
}

.artist-name {
  font-weight: 700;
  font-size: 1.05rem;
  color: var(--color-text-primary);
}

.artist-channel {
  font-size: 0.85rem;
  color: var(--color-text-muted);
  word-break: break-all;
}

.artist-empty {
  background: rgba(15, 23, 42, 0.55);
  border-radius: 18px;
  padding: 18px;
  text-align: center;
  color: var(--color-text-muted);
  border: 1px solid rgba(148, 163, 184, 0.18);
}

.login-status {
  display: flex;
  flex-direction: column;
  gap: 12px;
}

.login-status__row {
  display: flex;
  align-items: center;
  gap: 12px;
  flex-wrap: wrap;
}

.login-status__message {
  font-weight: 600;
  color: var(--color-text-primary);
}

.login-status__message.error {
  color: #f87171;
}

.login-status__button {
  background: transparent;
  color: var(--color-text-primary);
  border: 1px solid var(--color-border-strong);
  box-shadow: none;
  padding: 0.6rem 1.2rem;
}

.login-status__button:hover {
  background: var(--color-surface-muted);
  transform: none;
}

.media-layout {
  display: grid;
  grid-template-columns: repeat(auto-fit, minmax(280px, 1fr));
  gap: 20px;
}

.media-card {
  background: rgba(15, 23, 42, 0.62);
  border-radius: 24px;
  padding: 26px;
  display: flex;
  flex-direction: column;
  gap: 18px;
  border: 1px solid rgba(148, 163, 184, 0.18);
  box-shadow: inset 0 0 0 1px rgba(15, 23, 42, 0.2);
}

.media-card.full {
  grid-column: 1 / -1;
}

.media-card h3 {
  font-size: 1.12rem;
  color: var(--color-text-primary);
}

.media-grid {
  display: grid;
  gap: 24px;
  margin-bottom: 28px;
}

@media (min-width: 1200px) {
  .media-grid {
    grid-template-columns: minmax(0, 0.9fr) minmax(0, 1.4fr);
    align-items: stretch;
  }
}

.artist-library {
  display: flex;
  flex-direction: column;
  gap: 24px;
}

.artist-library__header {
  display: flex;
  align-items: center;
  justify-content: space-between;
  gap: 16px;
  flex-wrap: wrap;
}

.artist-library--mobile {
  position: relative;
  display: flex;
  flex-direction: column;
<<<<<<< HEAD
  gap: 32px;
  padding: 20px 20px calc(var(--mobile-bottom-nav-height) + 172px);
  background: linear-gradient(180deg, rgba(11, 18, 34, 0.98) 0%, rgba(6, 12, 24, 0.96) 100%);
  border-radius: 32px;
  border: 1px solid rgba(54, 102, 255, 0.16);
  box-shadow: 0 32px 60px rgba(5, 10, 24, 0.55);
=======
  gap: 28px;
  padding: 18px 18px calc(var(--mobile-bottom-nav-height) + 160px);
  background: linear-gradient(180deg, #050915 0%, #02040c 100%);
>>>>>>> ad6a37a7
}
.artist-library__mobile-header {
  position: relative;
  display: flex;
  flex-direction: column;
  gap: 18px;
<<<<<<< HEAD
}

.artist-library__mobile-hero {
  position: relative;
  overflow: hidden;
  border-radius: 28px;
  padding: 28px 24px 24px;
  background: linear-gradient(180deg, rgba(24, 38, 66, 0.96) 0%, rgba(9, 16, 30, 0.94) 100%);
  border: 1px solid rgba(72, 125, 255, 0.26);
  box-shadow: 0 28px 70px rgba(6, 12, 30, 0.58);
  display: flex;
  flex-direction: column;
  gap: 20px;
}

=======
}

.artist-library__mobile-hero {
  position: relative;
  overflow: hidden;
  border-radius: 30px;
  padding: 30px 26px 26px;
  background: linear-gradient(185deg, rgba(31, 50, 96, 0.95) 0%, rgba(14, 23, 46, 0.92) 55%, rgba(8, 13, 28, 0.92) 100%);
  border: 1px solid rgba(148, 197, 255, 0.3);
  box-shadow: 0 30px 74px rgba(5, 10, 24, 0.62);
  display: flex;
  flex-direction: column;
  gap: 22px;
}

>>>>>>> ad6a37a7
.artist-library__mobile-hero::before,
.artist-library__mobile-hero::after {
  content: '';
  position: absolute;
  pointer-events: none;
}

.artist-library__mobile-hero::before {
<<<<<<< HEAD
  top: -46%;
  right: -30%;
  width: 260px;
  height: 260px;
  background: radial-gradient(circle, rgba(96, 165, 250, 0.38) 0%, transparent 70%);
}

.artist-library__mobile-hero::after {
  bottom: -55%;
  left: -28%;
  width: 230px;
  height: 230px;
  background: radial-gradient(circle, rgba(56, 189, 248, 0.26) 0%, transparent 68%);
=======
  top: -48%;
  right: -35%;
  width: 300px;
  height: 300px;
  background: radial-gradient(circle, rgba(96, 165, 250, 0.4) 0%, transparent 70%);
}

.artist-library__mobile-hero::after {
  bottom: -60%;
  left: -30%;
  width: 260px;
  height: 260px;
  background: radial-gradient(circle, rgba(45, 212, 191, 0.26) 0%, transparent 68%);
>>>>>>> ad6a37a7
}

.artist-library__mobile-hero > * {
  position: relative;
  z-index: 1;
}

.artist-library__mobile-hero-top {
  display: flex;
  align-items: center;
  justify-content: space-between;
<<<<<<< HEAD
  gap: 16px;
=======
  gap: 18px;
>>>>>>> ad6a37a7
}

.artist-library__mobile-hero-copy {
  display: flex;
  flex-direction: column;
  gap: 6px;
  color: rgba(226, 232, 240, 0.95);
}

.artist-library__mobile-hero-eyebrow {
  font-size: 0.7rem;
  letter-spacing: 0.32em;
<<<<<<< HEAD
  color: rgba(148, 197, 255, 0.72);
}

.artist-library__mobile-hero-title {
  font-size: 1.55rem;
  font-weight: 700;
  letter-spacing: 0.01em;
=======
  color: rgba(148, 197, 255, 0.68);
}

.artist-library__mobile-hero-title {
  font-size: 1.6rem;
  font-weight: 700;
  letter-spacing: 0.02em;
>>>>>>> ad6a37a7
}

.artist-library__mobile-hero-description {
  margin: 0;
<<<<<<< HEAD
  font-size: 0.92rem;
  color: rgba(226, 232, 240, 0.84);
  line-height: 1.5;
}

.artist-library__mobile-auth {
  display: flex;
  flex-direction: column;
  gap: 16px;
}

.artist-library__mobile-auth .auth-panel--mobile {
  margin: 0;
=======
  font-size: 0.95rem;
  color: rgba(226, 232, 240, 0.82);
  line-height: 1.5;
>>>>>>> ad6a37a7
}

.artist-library__mobile-icon {
  width: 46px;
  height: 46px;
  border-radius: 18px;
  background: rgba(7, 11, 24, 0.78);
  border: 1px solid rgba(148, 197, 255, 0.28);
  color: rgba(226, 232, 240, 0.92);
  display: grid;
  place-items: center;
  font-size: 1.05rem;
  box-shadow: 0 18px 38px rgba(5, 10, 24, 0.6);
  padding: 0;
  cursor: pointer;
  appearance: none;
  transition: transform 0.2s ease, box-shadow 0.2s ease;
}

.artist-library__mobile-icon:hover {
  transform: translateY(-1px);
  box-shadow: 0 22px 42px rgba(5, 10, 24, 0.65);
}

.artist-library__mobile-icon:focus-visible {
  outline: 2px solid rgba(148, 197, 255, 0.6);
  outline-offset: 2px;
}

.artist-library__mobile-logo {
  width: 60px;
  height: 60px;
  border-radius: 22px;
  display: grid;
  place-items: center;
  background: linear-gradient(145deg, rgba(148, 197, 255, 0.92), rgba(79, 70, 229, 0.82));
  border: 1px solid rgba(191, 219, 254, 0.5);
  box-shadow: 0 24px 48px rgba(37, 99, 235, 0.45);
  color: rgba(248, 250, 252, 0.95);
  font-weight: 700;
  font-size: 1.6rem;
  letter-spacing: 0.08em;
}

.artist-library__mobile-logo-glyph {
  text-shadow: 0 10px 24px rgba(15, 23, 42, 0.5);
}

.artist-library__mobile-tabs {
  display: grid;
  grid-template-columns: repeat(2, minmax(0, 1fr));
  gap: 8px;
  padding: 6px;
<<<<<<< HEAD
  border-radius: 18px;
  background: rgba(9, 15, 30, 0.82);
  border: 1px solid rgba(72, 125, 255, 0.18);
  box-shadow: inset 0 0 0 1px rgba(15, 23, 42, 0.35);
=======
  border-radius: 22px;
  background: rgba(6, 10, 22, 0.75);
  border: 1px solid rgba(148, 197, 255, 0.24);
  box-shadow: inset 0 0 0 1px rgba(8, 12, 28, 0.45);
>>>>>>> ad6a37a7
}

.artist-library__mobile-tab {
  appearance: none;
  border: none;
  background: transparent;
  color: rgba(226, 232, 240, 0.74);
  font-weight: 600;
<<<<<<< HEAD
  font-size: 0.92rem;
  padding: 12px 0;
=======
  font-size: 0.94rem;
  padding: 12px 14px;
>>>>>>> ad6a37a7
  border-radius: 16px;
  cursor: pointer;
  display: flex;
  align-items: center;
  justify-content: center;
<<<<<<< HEAD
  letter-spacing: 0.01em;
=======
  letter-spacing: 0.02em;
>>>>>>> ad6a37a7
  transition: background 0.3s ease, color 0.3s ease, box-shadow 0.3s ease;
}

.artist-library__mobile-tab:hover {
  background: rgba(99, 102, 241, 0.16);
}

.artist-library__mobile-tab:focus-visible {
  outline: none;
  box-shadow: 0 0 0 3px rgba(148, 197, 255, 0.45);
}

.artist-library__mobile-tab.is-active {
  background: linear-gradient(135deg, rgba(59, 130, 246, 0.95), rgba(129, 140, 248, 0.85));
  color: #f8fafc;
  box-shadow: 0 18px 38px rgba(59, 130, 246, 0.4);
}

.artist-library__mobile-context {
  display: flex;
  flex-direction: column;
  gap: 12px;
  padding: 12px 16px;
  border-radius: 18px;
  background: rgba(7, 11, 24, 0.78);
  border: 1px solid rgba(148, 197, 255, 0.18);
  color: rgba(248, 250, 252, 0.92);
}

.artist-library__mobile-context-label {
  font-size: 0.72rem;
  letter-spacing: 0.32em;
  text-transform: uppercase;
  color: rgba(148, 197, 255, 0.7);
}

.artist-library__mobile-context-button {
  display: flex;
  align-items: center;
  gap: 10px;
  padding: 0;
  border-radius: 16px;
  color: inherit;
}

.artist-library__mobile-context-value {
  max-width: 200px;
  white-space: nowrap;
  overflow: hidden;
  text-overflow: ellipsis;
  font-weight: 600;
  letter-spacing: 0.02em;
}

.artist-library__mobile-context-icon {
  font-size: 0.9rem;
  color: rgba(226, 232, 240, 0.7);
}

.artist-library__mobile-title,
.artist-library__mobile-description {
  margin: 0;
}

.artist-library__register {
  border: none;
  border-radius: 16px;
  padding: 0.75rem 1.4rem;
  font-weight: 700;
  cursor: pointer;
  background: linear-gradient(135deg, rgba(248, 113, 113, 0.92), rgba(239, 68, 68, 0.92));
  color: #0f172a;
  box-shadow: 0 18px 38px rgba(239, 68, 68, 0.28);
  transition: transform 0.2s ease, box-shadow 0.2s ease, filter 0.2s ease;
}

.artist-library__register:hover {
  transform: translateY(-1px);
  box-shadow: 0 24px 46px rgba(239, 68, 68, 0.32);
}

.artist-library__register:focus-visible {
  outline: none;
  box-shadow: 0 0 0 3px rgba(248, 113, 113, 0.4);
}

.artist-library__fab {
  position: fixed;
  right: 24px;
  bottom: calc(var(--mobile-bottom-nav-height) + env(safe-area-inset-bottom, 0px) + 28px);
  width: 72px;
  height: 72px;
  border-radius: 24px;
  border: none;
  background: linear-gradient(140deg, rgba(59, 130, 246, 0.96), rgba(56, 189, 248, 0.88));
  color: #f8fafc;
  display: grid;
  place-items: center;
  font-size: 2.2rem;
  font-weight: 700;
  cursor: pointer;
  box-shadow: 0 34px 70px rgba(37, 99, 235, 0.55);
  z-index: 120;
  transition: transform 0.25s ease, box-shadow 0.25s ease;
}

.artist-library__fab span {
  transform: translateY(-1px);
}

.artist-library__fab:hover {
  transform: translateY(-3px);
  box-shadow: 0 40px 80px rgba(56, 189, 248, 0.55);
}

.artist-library__fab:focus-visible {
  outline: none;
  box-shadow: 0 0 0 4px rgba(125, 211, 252, 0.5), 0 40px 80px rgba(56, 189, 248, 0.55);
}

.artist-library__selection {
  display: inline-flex;
  align-items: center;
  gap: 10px;
  padding: 10px 14px;
  border-radius: 14px;
  background: rgba(248, 113, 113, 0.12);
  border: 1px solid rgba(248, 113, 113, 0.24);
  color: var(--color-text-muted);
  font-size: 0.9rem;
}

.artist-library__selection strong {
  color: var(--color-text-primary);
  font-size: 1rem;
}

.artist-library__controls {
  display: flex;
  flex-wrap: wrap;
  gap: 16px;
  justify-content: space-between;
  align-items: flex-end;
}

.artist-library__grid {
  display: grid;
  grid-template-columns: repeat(auto-fill, minmax(240px, 1fr));
  gap: 12px;
}

.artist-library__grid-wrapper {
  width: 100%;
}

.artist-library__grid--virtualized {
  display: block;
}

.artist-library__grid-row {
  display: grid;
  grid-template-columns: repeat(auto-fill, minmax(240px, 1fr));
  gap: 12px;
}

@media (max-width: 640px) {
  .artist-library__grid,
  .artist-library__grid-row {
    grid-template-columns: repeat(auto-fill, minmax(140px, 1fr));
    gap: 12px;
  }

  .artist-library__card {
    padding: 14px 12px;
    flex-direction: column;
    align-items: center;
    text-align: center;
    gap: 10px;
  }
}

.artist-library__card-cta {
  display: none;
}

.artist-library--mobile .artist-library__selection {
  display: none;
}

.artist-library--mobile .artist-library__controls,
.artist-library--mobile .artist-directory__search-group,
.artist-library--mobile .artist-directory__filter-group {
  display: none;
}


.artist-library--mobile .artist-library__grid,
.artist-library--mobile .artist-library__grid-row {
  display: grid;
  grid-template-columns: 1fr;
  gap: 20px;
}

.artist-library--mobile .artist-library__grid-item {
  min-width: 0;
}

.artist-library--mobile .artist-library__card {
  flex-direction: row;
  align-items: stretch;
  text-align: left;
  padding: 18px 20px;
  gap: 18px;
  border-radius: 24px;
<<<<<<< HEAD
  background: rgba(13, 22, 36, 0.92);
  border: 1px solid rgba(72, 125, 255, 0.18);
  box-shadow: 0 22px 52px rgba(4, 10, 26, 0.6);
=======
  background: rgba(9, 13, 24, 0.92);
  border: 1px solid rgba(99, 102, 241, 0.22);
  box-shadow: 0 22px 52px rgba(3, 7, 20, 0.65);
>>>>>>> ad6a37a7
  backdrop-filter: blur(14px);
}

.artist-library--mobile .artist-library__card:hover {
<<<<<<< HEAD
  box-shadow: 0 26px 60px rgba(59, 130, 246, 0.32);
=======
  box-shadow: 0 26px 60px rgba(59, 130, 246, 0.3);
>>>>>>> ad6a37a7
}

.artist-library--mobile .artist-library__card.selected {
  border-color: rgba(56, 189, 248, 0.55);
  box-shadow: 0 30px 68px rgba(56, 189, 248, 0.32);
}

.artist-library--mobile .artist-library__avatar {
  width: 72px;
  height: 72px;
  border-radius: 24px;
  overflow: hidden;
  border: 1px solid rgba(148, 197, 255, 0.38);
  background: rgba(15, 23, 42, 0.7);
  box-shadow: 0 18px 36px rgba(37, 99, 235, 0.38);
  flex-shrink: 0;
}

.artist-library--mobile .artist-library__avatar img {
  width: 100%;
  height: 100%;
  object-fit: cover;
}

.artist-library__primary {
  display: flex;
  flex-direction: column;
  gap: 6px;
}

.artist-library--mobile .artist-library__info {
  align-items: flex-start;
  justify-content: flex-start;
  gap: 10px;
  width: 100%;
  flex: 1;
}

.artist-library--mobile .artist-library__primary {
  gap: 4px;
}

.artist-library--mobile .artist-library__channel {
  order: -1;
  display: block;
  font-size: 1.05rem;
  color: rgba(248, 250, 252, 0.96);
  font-weight: 600;
  letter-spacing: 0.01em;
}

.artist-library--mobile .artist-library__name {
  order: 1;
  font-size: 0.88rem;
  font-weight: 500;
  color: rgba(148, 163, 184, 0.78);
}

.artist-library--mobile .artist-library__mobile-stats {
  display: flex;
  flex-wrap: wrap;
  gap: 6px 18px;
  width: 100%;
  margin-top: 6px;
}

.artist-library--mobile .artist-library__stat {
  padding: 0;
  border-radius: 0;
  background: transparent;
  border: none;
  box-shadow: none;
  min-height: auto;
  display: flex;
  flex-direction: column;
  gap: 2px;
}

.artist-library--mobile .artist-library__stat-label {
  font-size: 0.64rem;
  letter-spacing: 0.22em;
  text-transform: uppercase;
  color: rgba(148, 163, 184, 0.62);
}

.artist-library--mobile .artist-library__stat-value {
  font-size: 0.95rem;
  font-weight: 600;
  color: rgba(226, 232, 240, 0.92);
}

.artist-library--mobile .artist-library__card-cta {
  display: flex;
  align-items: center;
  justify-content: center;
  width: 42px;
  height: 42px;
  border-radius: 999px;
  background: linear-gradient(145deg, rgba(59, 130, 246, 0.95), rgba(129, 140, 248, 0.9));
  color: #020617;
  font-size: 1.5rem;
  font-weight: 600;
  box-shadow: 0 18px 38px rgba(59, 130, 246, 0.4);
}

.artist-library--mobile .artist-library__meta,
.artist-library--mobile .artist-library__countries,
.artist-library--mobile .artist-library__link {
  display: none;
}

.artist-library__grid-item {
  min-width: 0;
}

.artist-library__card {
  background: rgba(15, 23, 42, 0.6);
  border: 1px solid rgba(148, 163, 184, 0.2);
  border-radius: 22px;
  padding: 22px;
  display: flex;
  flex-direction: column;
  gap: 14px;
  cursor: pointer;
  transition: transform 0.2s ease, border-color 0.2s ease, box-shadow 0.2s ease;
}

.artist-library__card:hover {
  transform: translateY(-2px);
  border-color: rgba(248, 113, 113, 0.45);
  box-shadow: 0 18px 40px rgba(248, 113, 113, 0.18);
}

.artist-library__card:focus-visible {
  outline: none;
  border-color: rgba(248, 113, 113, 0.65);
  box-shadow: 0 0 0 3px rgba(248, 113, 113, 0.28);
}

.artist-library__card.selected {
  border-color: rgba(99, 102, 241, 0.6);
  box-shadow: 0 22px 48px rgba(99, 102, 241, 0.24);
  background: linear-gradient(135deg, rgba(99, 102, 241, 0.16), rgba(34, 211, 238, 0.14));
}

.artist-library__meta {
  display: flex;
  flex-direction: column;
  gap: 10px;
}

.artist-library__agency {
  display: inline-flex;
  align-items: center;
  align-self: flex-start;
  padding: 6px 14px;
  border-radius: 999px;
  background: rgba(34, 211, 238, 0.16);
  color: var(--accent-secondary);
  font-size: 0.85rem;
  font-weight: 600;
  letter-spacing: 0.01em;
}

.artist-library__tags {
  display: flex;
  flex-wrap: wrap;
  gap: 8px;
}

.artist-tag {
  display: inline-flex;
  align-items: center;
  padding: 4px 12px;
  border-radius: 999px;
  background: rgba(148, 163, 184, 0.18);
  color: var(--color-text-muted);
  font-size: 0.78rem;
  font-weight: 500;
  letter-spacing: 0.02em;
}

.artist-tag--removable {
  cursor: pointer;
  transition: background-color 0.2s ease, color 0.2s ease, box-shadow 0.2s ease;
}

.artist-tag--removable:hover,
.artist-tag--removable:focus-visible {
  background: rgba(248, 113, 113, 0.24);
  color: var(--color-text-primary);
}

.artist-tag--removable:focus-visible {
  outline: none;
  box-shadow: 0 0 0 2px rgba(248, 113, 113, 0.45);
}

.artist-library__avatar {
  width: 76px;
  height: 76px;
  border-radius: 50%;
  overflow: hidden;
  border: 2px solid rgba(248, 113, 113, 0.32);
  box-shadow: 0 16px 32px rgba(248, 113, 113, 0.22);
}

.artist-library__avatar img {
  width: 100%;
  height: 100%;
  object-fit: cover;
  display: block;
}

.artist-library__info {
  display: flex;
  flex-direction: column;
  gap: 6px;
}

.artist-library__name {
  font-weight: 600;
  font-size: 1.12rem;
  color: var(--color-text-primary);
}

.artist-library__channel {
  font-size: 0.9rem;
  color: var(--color-text-muted);
  word-break: break-all;
}

.artist-library__mobile-stats {
  display: none;
}

.artist-library__stat {
  display: flex;
  flex-direction: column;
  gap: 6px;
}

.artist-library__stat-label {
  font-size: 0.68rem;
  letter-spacing: 0.18em;
  text-transform: uppercase;
  color: rgba(148, 163, 184, 0.7);
}

.artist-library__stat-value {
  font-weight: 600;
  font-size: 0.95rem;
  color: rgba(226, 232, 240, 0.94);
  overflow: hidden;
  text-overflow: ellipsis;
  white-space: nowrap;
}

.artist-library__countries {
  display: flex;
  flex-wrap: wrap;
  gap: 8px;
}

.artist-library__link {
  align-self: flex-start;
  font-size: 0.88rem;
  font-weight: 600;
  color: var(--accent-secondary);
  text-decoration: none;
}

.artist-library__link:hover {
  text-decoration: underline;
}

.artist-library__card[role='button'] {
  text-align: left;
}

.artist-library__card--focused {
  cursor: default;
  box-shadow: 0 26px 60px rgba(99, 102, 241, 0.18);
  transform: none;
}

.artist-library__split-view {
  display: grid;
  grid-template-columns: minmax(260px, 320px) minmax(0, 1fr);
  gap: 28px;
  align-items: start;
}

.artist-library__focused-panel {
  display: flex;
  flex-direction: column;
  gap: 18px;
}

.artist-library__back-button {
  align-self: flex-start;
  border-radius: 12px;
  border: 1px solid rgba(148, 163, 184, 0.3);
  background: rgba(15, 23, 42, 0.55);
  color: var(--color-text-muted);
  padding: 0.55rem 1.1rem;
  font-weight: 600;
  cursor: pointer;
  transition: border-color 0.2s ease, color 0.2s ease, transform 0.2s ease;
}

.artist-library__back-button:hover {
  border-color: rgba(148, 163, 184, 0.5);
  color: var(--color-text-primary);
  transform: translateY(-1px);
}

.artist-library__back-button:focus-visible {
  outline: none;
  box-shadow: 0 0 0 3px rgba(99, 102, 241, 0.35);
}

.artist-library__detail-panel {
  background: rgba(15, 23, 42, 0.62);
  border: 1px solid rgba(148, 163, 184, 0.22);
  border-radius: 26px;
  padding: 28px;
  display: flex;
  flex-direction: column;
  gap: 28px;
  box-shadow: var(--shadow-soft);
}

.artist-library__actions {
  display: flex;
  flex-wrap: wrap;
  gap: 12px;
  align-items: center;
  justify-content: flex-start;
}

.artist-library__action-button {
  border: none;
  border-radius: 12px;
  padding: 0.6rem 1.2rem;
  font-weight: 600;
  cursor: pointer;
  background: var(--gradient-primary);
  color: #0f172a;
  box-shadow: 0 16px 32px rgba(99, 102, 241, 0.25);
  transition: transform 0.2s ease, box-shadow 0.2s ease, filter 0.2s ease;
  text-align: center;
  flex: 1 1 180px;
  min-width: 160px;
}

.artist-library__action-button:hover {
  transform: translateY(-1px);
  box-shadow: 0 22px 48px rgba(99, 102, 241, 0.3);
}

.artist-library__action-button:focus-visible {
  outline: none;
  box-shadow: 0 0 0 3px rgba(99, 102, 241, 0.35);
}

.artist-library__action-button--secondary {
  background: linear-gradient(135deg, rgba(34, 197, 94, 0.88), rgba(16, 185, 129, 0.88));
  color: #022c22;
  box-shadow: 0 16px 32px rgba(16, 185, 129, 0.25);
}

.artist-library__action-button--secondary:hover {
  box-shadow: 0 22px 46px rgba(16, 185, 129, 0.32);
}

.artist-library__action-button--ghost {
  background: rgba(15, 23, 42, 0.72);
  color: var(--color-text-primary);
  border: 1px solid rgba(148, 163, 184, 0.32);
  box-shadow: 0 12px 24px rgba(15, 23, 42, 0.24);
}

.artist-library__action-button--ghost:hover {
  box-shadow: 0 18px 36px rgba(15, 23, 42, 0.28);
  filter: brightness(1.05);
}

.artist-library__action-button:disabled {
  cursor: not-allowed;
  filter: grayscale(0.45);
  opacity: 0.7;
  transform: none;
  box-shadow: none;
}

@media (max-width: 640px) {
  .artist-library__actions {
    gap: 10px;
  }

  .artist-library__action-button {
    flex: 1 1 calc(50% - 10px);
    min-width: 0;
  }

  .artist-library__card {
    padding: 14px 12px;
    flex-direction: column;
    align-items: center;
    text-align: center;
    gap: 10px;
  }

  .artist-library__avatar {
    width: 56px;
    height: 56px;
    box-shadow: 0 12px 24px rgba(248, 113, 113, 0.2);
  }

  .artist-library__info {
    justify-content: center;
    align-items: center;
    text-align: center;
    gap: 4px;
  }

  .artist-library__name {
    font-size: 1rem;
  }

  .artist-library__meta,
  .artist-library__channel,
  .artist-library__countries,
  .artist-library__link {
    display: none;
  }
}

.artist-library__action-hint {
  font-size: 0.82rem;
  color: var(--color-text-muted);
}

.artist-library__detail-section {
  display: flex;
  flex-direction: column;
  gap: 16px;
}

.artist-library__form-section {
  border: 1px solid rgba(148, 163, 184, 0.22);
  border-radius: 20px;
  padding: 20px;
  background: rgba(15, 23, 42, 0.55);
  gap: 18px;
}

.artist-library__form {
  gap: 16px;
}

.artist-library__section-header {
  display: flex;
  align-items: baseline;
  justify-content: space-between;
  gap: 12px;
}

.artist-library__section-header h4 {
  margin: 0;
}

.artist-library__status {
  font-size: 0.85rem;
  color: var(--color-text-muted);
}

.artist-library__form-actions {
  display: flex;
  flex-wrap: wrap;
  gap: 10px;
  align-items: center;
}

.artist-library__form-actions button {
  flex: 0 0 auto;
}

.artist-library__empty {
  margin: 0;
  padding: 16px;
  border-radius: 16px;
  background: rgba(15, 23, 42, 0.5);
  border: 1px dashed rgba(148, 163, 184, 0.25);
  color: var(--color-text-muted);
  font-size: 0.9rem;
}

.artist-library__video-list,
.artist-library__clip-list {
  list-style: none;
  margin: 0;
  padding: 0;
  display: flex;
  flex-direction: column;
  gap: 14px;
}

.artist-library__clip-list {
  padding-bottom: 140px;
}

.artist-library__video-category {
  display: flex;
  flex-direction: column;
  gap: 12px;
}

.artist-library__video-category-toggle {
  width: 100%;
  border-radius: 16px;
  border: 1px solid rgba(148, 163, 184, 0.24);
  background: rgba(15, 23, 42, 0.55);
  color: inherit;
  display: flex;
  align-items: center;
  justify-content: space-between;
  padding: 12px 16px;
  cursor: pointer;
  font-weight: 600;
  text-align: left;
  transition: border-color 0.2s ease, background 0.2s ease, transform 0.2s ease;
}

.artist-library__video-category-toggle:hover {
  border-color: rgba(99, 102, 241, 0.55);
  background: rgba(30, 41, 59, 0.7);
  transform: translateY(-1px);
}

.artist-library__video-category-toggle:focus-visible {
  outline: none;
  border-color: rgba(99, 102, 241, 0.8);
  box-shadow: 0 0 0 3px rgba(99, 102, 241, 0.28);
}

.artist-library__video-category-label {
  font-size: 0.96rem;
}

.artist-library__video-category-count {
  margin-left: auto;
  font-size: 0.85rem;
  color: var(--color-text-muted);
}

.artist-library__video-category-icon {
  margin-left: 12px;
  font-size: 0.9rem;
  color: var(--color-text-muted);
}

.artist-library__video-sublist {
  list-style: none;
  margin: 0;
  padding: 0 0 0 12px;
  display: flex;
  flex-direction: column;
  gap: 14px;
  border-left: 1px solid rgba(148, 163, 184, 0.2);
}

.artist-library__video-preview {
  border-radius: 18px;
  border: 1px solid rgba(148, 163, 184, 0.24);
  background: rgba(15, 23, 42, 0.7);
  padding: 18px;
  display: flex;
  flex-direction: column;
  gap: 12px;
  box-shadow: inset 0 0 0 1px rgba(148, 163, 184, 0.08);
}

.artist-library__video-preview-meta {
  display: flex;
  flex-direction: column;
  gap: 4px;
}

.artist-library__video-preview-title {
  font-weight: 600;
  font-size: 1.05rem;
}

.artist-library__video-preview-subtitle {
  font-size: 0.86rem;
  color: var(--color-text-muted);
}

.artist-library__video-preview .clip-player {
  border-radius: 16px;
  min-height: 220px;
}

.artist-library__video-preview-empty {
  margin: 0;
  font-size: 0.88rem;
  color: var(--color-text-muted);
}

.artist-library__video-button {
  width: 100%;
  border-radius: 18px;
  border: 1px solid rgba(148, 163, 184, 0.24);
  background: rgba(15, 23, 42, 0.55);
  display: flex;
  align-items: center;
  gap: 18px;
  padding: 14px 16px;
  cursor: pointer;
  color: inherit;
  text-align: left;
  transition: border-color 0.2s ease, background 0.2s ease, transform 0.2s ease;
}

.artist-library__video-button:hover {
  border-color: rgba(99, 102, 241, 0.55);
  background: rgba(30, 41, 59, 0.7);
  transform: translateY(-1px);
}

.artist-library__video-button:focus-visible {
  outline: none;
  border-color: rgba(99, 102, 241, 0.8);
  box-shadow: 0 0 0 3px rgba(99, 102, 241, 0.28);
}

.artist-library__video-button.selected {
  border-color: rgba(99, 102, 241, 0.7);
  box-shadow: 0 18px 40px rgba(99, 102, 241, 0.22);
  background: linear-gradient(135deg, rgba(99, 102, 241, 0.18), rgba(34, 211, 238, 0.16));
}

.artist-library__video-thumbnail {
  width: 120px;
  aspect-ratio: 16 / 9;
  border-radius: 14px;
  object-fit: cover;
  flex-shrink: 0;
  background: rgba(15, 23, 42, 0.4);
}

.artist-library__video-thumbnail--placeholder {
  display: grid;
  place-items: center;
  color: var(--color-text-muted);
  font-size: 0.78rem;
  letter-spacing: 0.02em;
}

.artist-library__video-meta {
  display: flex;
  flex-direction: column;
  gap: 6px;
}

.artist-library__video-title {
  font-weight: 600;
  font-size: 1.02rem;
}

.artist-library__video-subtitle {
  font-size: 0.86rem;
  color: var(--color-text-muted);
}

.artist-library__video-actions {
  display: flex;
  flex-wrap: wrap;
  gap: 8px;
  margin-top: 6px;
}

.artist-library__video-category-field {
  margin-top: 8px;
  display: flex;
  flex-direction: column;
  gap: 6px;
}

.artist-library__video-category-select {
  width: 100%;
}

.artist-library__video-category-status {
  font-size: 0.78rem;
  color: var(--color-text-muted);
}

.artist-library__video-category-status--success {
  color: var(--accent-success);
}

.artist-library__video-category-status--error {
  color: #f87171;
}

.artist-library__video-action {
  border: 1px solid rgba(148, 163, 184, 0.32);
  background: rgba(15, 23, 42, 0.52);
  color: var(--color-text-primary);
  padding: 6px 12px;
  border-radius: 999px;
  font-size: 0.78rem;
  font-weight: 600;
  cursor: pointer;
  display: inline-flex;
  align-items: center;
  gap: 6px;
  transition: background 0.2s ease, border-color 0.2s ease, color 0.2s ease, transform 0.2s ease;
  width: auto;
}

.artist-library__video-action.is-disabled,
.artist-library__video-action[aria-disabled='true'] {
  opacity: 0.55;
  cursor: not-allowed;
}

.artist-library__video-action.is-disabled:hover,
.artist-library__video-action[aria-disabled='true']:hover {
  transform: none;
  background: rgba(15, 23, 42, 0.52);
  border-color: rgba(148, 163, 184, 0.32);
}

.artist-library__video-action:hover {
  background: rgba(30, 41, 59, 0.72);
  border-color: rgba(99, 102, 241, 0.5);
  transform: translateY(-1px);
}

.artist-library__video-action:focus-visible {
  outline: none;
  border-color: rgba(99, 102, 241, 0.8);
  box-shadow: 0 0 0 3px rgba(99, 102, 241, 0.28);
}

.artist-library__video-action.active {
  border-color: rgba(99, 102, 241, 0.7);
  color: var(--accent-secondary);
}

.artist-library__video-action--favorite {
  font-size: 1.1rem;
  line-height: 1;
  padding: 4px 10px;
}

.artist-library__clip-card {
  border-radius: 18px;
  border: 1px solid rgba(148, 163, 184, 0.24);
  background: rgba(15, 23, 42, 0.55);
  padding: 16px 18px;
  display: flex;
  flex-direction: column;
  gap: 8px;
  box-shadow: inset 0 0 0 1px rgba(148, 163, 184, 0.06);
  transition: border-color 0.2s ease, box-shadow 0.2s ease;
}

.artist-library__clip-card--active {
  border-color: rgba(99, 102, 241, 0.75);
  box-shadow: 0 0 0 3px rgba(99, 102, 241, 0.28);
}

.artist-library__clip-card--disabled {
  opacity: 0.75;
}

.artist-library__clip-card-button {
  background: transparent;
  border: none;
  color: inherit;
  font: inherit;
  padding: 0;
  margin: 0;
  display: flex;
  flex-direction: column;
  gap: 8px;
  text-align: left;
  align-items: flex-start;
  width: 100%;
  cursor: pointer;
}

.artist-library__clip-card-button:focus-visible {
  outline: none;
}

.artist-library__clip-card-button:disabled {
  cursor: not-allowed;
  opacity: 0.6;
}

.artist-library__clip-title {
  font-weight: 600;
  font-size: 1rem;
}

.artist-library__clip-time {
  font-size: 0.85rem;
  color: var(--accent-secondary);
  letter-spacing: 0.02em;
}

.artist-library__clip-tags {
  display: flex;
  flex-wrap: wrap;
  gap: 8px;
}

.artist-library__clip-link {
  align-self: flex-start;
  font-size: 0.86rem;
  font-weight: 600;
  color: var(--accent-secondary);
  text-decoration: none;
}

.artist-library__clip-link:hover {
  text-decoration: underline;
}

.artist-library__clip-footer {
  margin-top: 8px;
  display: flex;
  flex-wrap: wrap;
  gap: 8px;
  align-items: center;
}

.artist-library__clip-preview {
  margin: 0 0 16px;
  padding: 18px;
  border-radius: 18px;
  border: 1px solid rgba(148, 163, 184, 0.24);
  background: rgba(15, 23, 42, 0.62);
  box-shadow: inset 0 0 0 1px rgba(148, 163, 184, 0.08);
  display: grid;
  gap: 18px;
}

.artist-library__clip-preview-header {
  display: flex;
  align-items: center;
  justify-content: space-between;
  gap: 12px;
  font-size: 0.85rem;
  color: var(--color-text-muted);
}

.artist-library__clip-preview-label {
  font-weight: 600;
  letter-spacing: 0.02em;
}

.artist-library__clip-preview-badge {
  padding: 2px 10px;
  border-radius: 999px;
  background: rgba(99, 102, 241, 0.18);
  color: var(--accent-primary);
  font-weight: 600;
  font-size: 0.75rem;
}

.artist-library__clip-preview-body {
  display: grid;
  gap: 18px;
}

.artist-library__clip-preview-meta {
  display: grid;
  gap: 8px;
}

.artist-library__clip-preview-video {
  margin: 0;
  font-size: 0.85rem;
  color: var(--color-text-muted);
}

.artist-library__clip-preview-title {
  margin: 0;
  font-size: 1.1rem;
  font-weight: 700;
}

.artist-library__clip-preview-range {
  margin: 0;
  font-size: 0.9rem;
  color: var(--accent-secondary);
  letter-spacing: 0.02em;
}

.artist-library__clip-preview-tags {
  display: flex;
  flex-wrap: wrap;
  gap: 8px;
}

.artist-library__clip-preview-player {
  border-radius: 16px;
  overflow: hidden;
}

.artist-library__clip-preview-player .clip-player {
  border-radius: 0;
}

.artist-library__clip-preview-loading {
  display: grid;
  place-items: center;
  min-height: 180px;
  border-radius: 16px;
  background: rgba(15, 23, 42, 0.52);
  border: 1px solid rgba(148, 163, 184, 0.2);
  color: var(--color-text-muted);
  font-weight: 600;
}

@media (min-width: 960px) {
  .artist-library__clip-preview-body {
    grid-template-columns: minmax(0, 1fr) minmax(0, 1.35fr);
    align-items: start;
  }
}

.artist-library__clip-editor {
  margin-top: 12px;
  padding: 16px;
  border-radius: 16px;
  border: 1px solid rgba(148, 163, 184, 0.24);
  background: rgba(15, 23, 42, 0.68);
  box-shadow: inset 0 0 0 1px rgba(148, 163, 184, 0.08);
  display: grid;
  gap: 14px;
}

.clip-edit-form {
  display: grid;
  gap: 16px;
}

.clip-edit-form__fields {
  display: grid;
  grid-template-columns: repeat(auto-fit, minmax(220px, 1fr));
  gap: 16px;
}

.artist-library__clip-editor .clip-time-input input {
  width: 100%;
}

.clip-edit-actions {
  display: flex;
  gap: 12px;
  justify-content: flex-end;
  flex-wrap: wrap;
}

.clip-edit-actions button {
  min-width: 96px;
}

.clip-edit-toggle {
  align-self: flex-start;
  padding: 0.55rem 1.2rem;
  border-radius: 14px;
  border: 1px solid rgba(148, 163, 184, 0.32);
  background: rgba(15, 23, 42, 0.6);
  color: var(--color-text-primary);
  font-size: 0.9rem;
  font-weight: 600;
  cursor: pointer;
  transition: background 0.2s ease, border-color 0.2s ease, color 0.2s ease, transform 0.2s ease;
  box-shadow: none;
}

.clip-edit-toggle:hover {
  background: rgba(30, 41, 59, 0.82);
  border-color: rgba(34, 211, 238, 0.55);
  color: var(--accent-secondary);
  transform: translateY(-1px);
}

.clip-edit-toggle:focus-visible {
  outline: none;
  border-color: rgba(34, 211, 238, 0.8);
  box-shadow: 0 0 0 3px rgba(34, 211, 238, 0.28);
}

.clip-edit-toggle:disabled {
  cursor: not-allowed;
  opacity: 0.55;
  border-color: rgba(148, 163, 184, 0.22);
}

.clip-edit-cancel {
  background: rgba(15, 23, 42, 0.5);
  color: var(--color-text-muted);
  border: 1px solid rgba(148, 163, 184, 0.28);
  box-shadow: none;
}

.clip-edit-cancel:hover {
  background: rgba(30, 41, 59, 0.7);
  color: var(--color-text-primary);
  border-color: rgba(148, 163, 184, 0.42);
}

.clip-edit-cancel:focus-visible {
  outline: none;
  box-shadow: 0 0 0 3px rgba(34, 211, 238, 0.26);
  border-color: rgba(34, 211, 238, 0.5);
}

.clip-edit-status {
  margin: 0;
  font-size: 0.85rem;
}

.clip-edit-status--success {
  color: var(--accent-success);
}

.clip-edit-status--error {
  color: var(--accent-warm);
}

@media (max-width: 768px) {
  .clip-edit-form__fields {
    grid-template-columns: 1fr;
  }
}

@media (max-width: 1024px) {
  .artist-library__split-view {
    grid-template-columns: 1fr;
  }

  .artist-library__detail-panel {
    padding: 24px;
  }

  .artist-library__video-thumbnail {
    width: 100px;
  }
}

.highlight-card {
  position: relative;
  overflow: hidden;
}

.highlight-card::after {
  content: '';
  position: absolute;
  inset: 0;
  background: radial-gradient(circle at top left, rgba(99, 102, 241, 0.15), transparent 55%);
  pointer-events: none;
}

.highlight-meta {
  display: flex;
  gap: 16px;
  font-weight: 600;
  color: var(--color-text-muted);
}

.highlight-description {
  color: var(--color-text-muted);
  font-size: 0.92rem;
}

.artist-directory__subtitle {
  font-size: 0.9rem;
  color: var(--color-text-muted);
}

.artist-directory__list {
  list-style: none;
  padding: 0;
  margin: 0;
  display: flex;
  flex-direction: column;
  gap: 14px;
  overflow-y: auto;
  padding-right: 6px;
}

.artist-directory__search-group {
  display: flex;
  flex-direction: column;
  gap: 16px;
  width: 100%;
}

.artist-directory__filter-group {
  display: grid;
  gap: 16px;
  width: 100%;
}

.artist-search-controls {
  display: flex;
  flex-direction: column;
  gap: 8px;
}

.artist-search-controls__input-row {
  display: flex;
  flex-direction: column;
  gap: 12px;
}

.artist-search-controls__mode-toggle {
  display: inline-flex;
  align-items: center;
  gap: 6px;
  padding: 4px;
  border-radius: 12px;
  border: 1px solid rgba(148, 163, 184, 0.22);
  background: rgba(15, 23, 42, 0.64);
  align-self: flex-start;
}

.artist-search-controls__mode-button {
  appearance: none;
  border: none;
  background: transparent;
  color: var(--color-text-muted);
  font-size: 0.8rem;
  font-weight: 600;
  padding: 0.35rem 0.75rem;
  border-radius: 8px;
  cursor: pointer;
  transition: color 0.2s ease, background 0.2s ease, box-shadow 0.2s ease;
}

.artist-search-controls__mode-button:hover {
  color: var(--color-text-primary);
}

.artist-search-controls__mode-button:focus-visible {
  outline: none;
  box-shadow: 0 0 0 3px var(--focus-ring);
}

.artist-search-controls__mode-button--active {
  background: rgba(99, 102, 241, 0.2);
  color: var(--color-text-primary);
  box-shadow: 0 0 0 1px rgba(99, 102, 241, 0.4);
}

.artist-directory__filter {
  display: flex;
  flex-direction: column;
  gap: 8px;
}

.artist-search-controls label,
.artist-directory__filter label {
  font-size: 0.85rem;
  font-weight: 600;
  color: var(--color-text-muted);
}

.artist-directory__search-input-wrapper {
  position: relative;
  display: flex;
  align-items: center;
}

.artist-directory__search-input-wrapper input {
  width: 100%;
  border-radius: 14px;
  border: 1px solid rgba(148, 163, 184, 0.22);
  background: rgba(15, 23, 42, 0.64);
  color: var(--color-text-primary);
  padding: 0.65rem 0.9rem;
  font-size: 0.9rem;
  transition: border-color 0.2s ease, box-shadow 0.2s ease;
}

.artist-directory__filter select {
  width: 100%;
  border-radius: 14px;
  border: 1px solid rgba(148, 163, 184, 0.22);
  background: rgba(15, 23, 42, 0.64);
  color: var(--color-text-primary);
  padding: 0.65rem 0.9rem;
  font-size: 0.9rem;
  transition: border-color 0.2s ease, box-shadow 0.2s ease;
  appearance: none;
}

.artist-directory__search-input-wrapper input::placeholder {
  color: rgba(148, 163, 184, 0.6);
}

.artist-directory__search-input-wrapper input:focus {
  outline: none;
  border-color: rgba(99, 102, 241, 0.6);
  box-shadow: 0 0 0 3px var(--focus-ring);
}

.artist-directory__filter select:focus {
  outline: none;
  border-color: rgba(99, 102, 241, 0.6);
  box-shadow: 0 0 0 3px var(--focus-ring);
}

.artist-directory__search-clear {
  position: absolute;
  right: 8px;
  background: transparent;
  border: none;
  color: var(--color-text-muted);
  font-size: 0.75rem;
  padding: 0.2rem 0.6rem;
  border-radius: 8px;
  cursor: pointer;
  transition: color 0.2s ease, background 0.2s ease;
}

.artist-directory__search-clear:hover {
  color: var(--color-text-primary);
  background: rgba(99, 102, 241, 0.2);
}

@media (min-width: 768px) {
  .artist-directory__filter-group {
    grid-template-columns: repeat(2, minmax(0, 1fr));
  }

  .artist-search-controls__input-row {
    flex-direction: row;
    align-items: center;
    gap: 16px;
  }

  .artist-search-controls__mode-toggle {
    align-self: stretch;
    height: 100%;
  }
}

.artist-directory__item {
  display: flex;
  align-items: center;
  gap: 16px;
  padding: 16px 18px;
  border-radius: 18px;
  border: 1px solid rgba(148, 163, 184, 0.18);
  background: rgba(15, 23, 42, 0.55);
  transition: transform 0.2s ease, border-color 0.2s ease, background 0.2s ease, box-shadow 0.2s ease;
  cursor: pointer;
}

.artist-directory__item:hover {
  transform: translateY(-2px);
  border-color: rgba(99, 102, 241, 0.55);
  background: rgba(30, 41, 59, 0.65);
  box-shadow: 0 16px 32px rgba(99, 102, 241, 0.18);
}

.artist-directory__item.active {
  border-color: rgba(34, 211, 238, 0.6);
  background: linear-gradient(135deg, rgba(34, 211, 238, 0.16), rgba(99, 102, 241, 0.2));
  box-shadow: 0 20px 36px rgba(34, 211, 238, 0.2);
}

.artist-directory__avatar {
  width: 56px;
  height: 56px;
  border-radius: 50%;
  overflow: hidden;
  flex-shrink: 0;
  display: grid;
  place-items: center;
  background: rgba(239, 68, 68, 0.16);
  border: 1px solid rgba(248, 113, 113, 0.28);
  box-shadow: 0 10px 24px rgba(239, 68, 68, 0.14);
}

.artist-directory__avatar img {
  width: 100%;
  height: 100%;
  object-fit: cover;
  display: block;
}

.artist-directory__icon {
  width: 40px;
  height: 40px;
  border-radius: 12px;
  display: grid;
  place-items: center;
  color: #f87171;
}

.artist-directory__icon svg {
  width: 24px;
  height: 24px;
  fill: currentColor;
}

.artist-directory__meta {
  display: flex;
  flex-direction: column;
  gap: 4px;
}

.artist-directory__countries {
  display: flex;
  flex-wrap: wrap;
  gap: 6px;
  margin-top: 6px;
}

.artist-country-badge {
  display: inline-flex;
  align-items: center;
  gap: 6px;
  padding: 4px 10px;
  border-radius: 999px;
  background: rgba(99, 102, 241, 0.18);
  border: 1px solid rgba(99, 102, 241, 0.35);
  font-size: 0.75rem;
  font-weight: 600;
  color: var(--color-text-primary);
  letter-spacing: 0.02em;
}

.artist-country-badge__code {
  display: inline-flex;
  align-items: center;
  justify-content: center;
  padding: 2px 6px;
  border-radius: 999px;
  font-size: 0.65rem;
  font-weight: 700;
  letter-spacing: 0.12em;
  text-transform: uppercase;
  background: rgba(15, 23, 42, 0.75);
  border: 1px solid rgba(148, 163, 184, 0.35);
  color: var(--accent-secondary);
}

.artist-directory__name {
  font-weight: 600;
  color: var(--color-text-primary);
}

.artist-directory__channel {
  font-size: 0.85rem;
  color: var(--color-text-muted);
  word-break: break-all;
}

.artist-explorer {
  gap: 24px;
}

.artist-explorer__header {
  display: flex;
  justify-content: space-between;
  align-items: flex-start;
  gap: 16px;
}

.artist-explorer__header-meta {
  display: flex;
  flex-direction: column;
  align-items: flex-end;
  gap: 4px;
  font-size: 0.85rem;
  color: var(--color-text-muted);
}

.artist-explorer__header-meta strong {
  font-size: 1.05rem;
  color: var(--color-text-primary);
}

.artist-explorer__content {
  display: grid;
  gap: 20px;
}

@media (min-width: 1024px) {
  .artist-explorer__content {
    grid-template-columns: minmax(0, 320px) minmax(0, 1fr);
  }
}

.artist-explorer__list {
  background: rgba(15, 23, 42, 0.52);
  border-radius: 20px;
  border: 1px solid rgba(148, 163, 184, 0.18);
  padding: 18px;
  display: flex;
  flex-direction: column;
  gap: 14px;
  max-height: clamp(320px, 62vh, 560px);
  overflow: hidden;
  box-shadow: inset 0 0 0 1px rgba(148, 163, 184, 0.08);
}

.artist-explorer__list .artist-directory__list {
  max-height: inherit;
}

.artist-explorer__detail {
  background: rgba(15, 23, 42, 0.52);
  border-radius: 20px;
  border: 1px solid rgba(148, 163, 184, 0.18);
  padding: 24px;
  display: flex;
  align-items: stretch;
  min-height: clamp(260px, 40vh, 520px);
  box-shadow: inset 0 0 0 1px rgba(148, 163, 184, 0.08);
}

.artist-detail {
  display: flex;
  flex-direction: column;
  gap: 24px;
  width: 100%;
}

.artist-detail__header {
  display: flex;
  gap: 20px;
  align-items: center;
  flex-wrap: wrap;
}

.artist-detail__avatar {
  width: 84px;
  height: 84px;
  border-radius: 50%;
  overflow: hidden;
  flex-shrink: 0;
  border: 2px solid rgba(99, 102, 241, 0.35);
  box-shadow: 0 16px 34px rgba(99, 102, 241, 0.2);
}

.artist-detail__avatar img {
  width: 100%;
  height: 100%;
  object-fit: cover;
  display: block;
}

.artist-detail__info {
  display: flex;
  flex-direction: column;
  gap: 6px;
}

.artist-detail__info h4 {
  margin: 0;
  font-size: 1.25rem;
  color: var(--color-text-primary);
}

.artist-detail__info p {
  margin: 0;
  color: var(--color-text-muted);
  font-size: 0.9rem;
  word-break: break-all;
}

.artist-detail__info a {
  color: var(--accent-secondary);
  font-weight: 600;
  text-decoration: none;
  font-size: 0.9rem;
}

.artist-detail__info a:hover {
  text-decoration: underline;
}

.artist-detail__availability {
  display: flex;
  flex-direction: column;
  gap: 10px;
  background: rgba(15, 23, 42, 0.5);
  border: 1px solid rgba(148, 163, 184, 0.18);
  border-radius: 16px;
  padding: 16px;
}

.artist-detail__availability h5 {
  margin: 0;
  font-size: 0.95rem;
  color: var(--color-text-primary);
}

.artist-detail__badge-list {
  display: flex;
  flex-wrap: wrap;
  gap: 8px;
}

.artist-detail__availability-empty {
  margin: 0;
  color: var(--color-text-muted);
  font-size: 0.85rem;
}

.artist-detail__videos {
  display: flex;
  flex-direction: column;
  gap: 16px;
}

.artist-detail__video-section {
  display: flex;
  flex-direction: column;
  gap: 12px;
  padding: 12px 0;
  border-top: 1px solid rgba(148, 163, 184, 0.12);
}

.artist-detail__video-section:first-of-type {
  padding-top: 0;
  border-top: none;
}

.artist-detail__video-section h6 {
  margin: 0;
  font-size: 0.85rem;
  letter-spacing: 0.12em;
  text-transform: uppercase;
  color: var(--color-text-muted);
}

.artist-detail__videos-header {
  display: flex;
  justify-content: space-between;
  align-items: center;
  gap: 12px;
}

.artist-detail__videos-header h5 {
  margin: 0;
  font-size: 1.05rem;
  color: var(--color-text-primary);
}

.artist-detail__loading {
  font-size: 0.85rem;
  color: var(--accent-secondary);
}

.artist-detail__empty {
  display: grid;
  place-content: center;
  text-align: center;
  gap: 8px;
  color: var(--color-text-muted);
  width: 100%;
}

.auto-detect {
  display: flex;
  flex-direction: column;
  gap: 14px;
  padding-top: 4px;
  border-top: 1px solid rgba(148, 163, 184, 0.16);
}

.video-list {
  list-style: none;
  padding: 0;
  margin: 0;
  display: flex;
  flex-direction: column;
  gap: 12px;
}

.video-item h4 {
  margin: 0;
  font-size: 1rem;
  color: var(--color-text-primary);
}

.video-item__info-header {
  display: flex;
  align-items: center;
  gap: 8px;
}

.video-item__badge {
  display: inline-flex;
  align-items: center;
  padding: 2px 8px;
  border-radius: 9999px;
  font-size: 0.68rem;
  letter-spacing: 0.08em;
  text-transform: uppercase;
  background: rgba(148, 163, 184, 0.16);
  color: var(--accent-secondary);
}

.video-item__badge--official {
  background: rgba(59, 130, 246, 0.18);
  color: #bfdbfe;
}

.video-item__badge--clip_source {
  background: rgba(34, 211, 238, 0.18);
  color: var(--accent-secondary);
}

.video-item__badge--unknown {
  background: rgba(148, 163, 184, 0.16);
  color: var(--color-text-muted);
}

.video-item.active .video-item__badge {
  box-shadow: 0 0 0 1px rgba(148, 163, 184, 0.24);
}

.video-item p {
  margin: 4px 0 0 0;
  color: var(--color-text-muted);
  font-size: 0.85rem;
}

.video-item__sections {
  list-style: none;
  margin: 12px 0 0 0;
  padding: 0;
  display: flex;
  flex-direction: column;
  gap: 6px;
}

.video-item__section {
  display: flex;
  flex-direction: column;
  align-items: flex-start;
  gap: 4px;
  font-size: 0.8rem;
  color: var(--color-text-muted);
  background: rgba(148, 163, 184, 0.08);
  border: 1px solid rgba(148, 163, 184, 0.2);
  border-radius: 12px;
  padding: 10px 12px;
  cursor: pointer;
  transition: background 0.2s ease, border-color 0.2s ease, transform 0.2s ease;
}

.video-item__section:hover,
.video-item__section:focus-visible {
  background: rgba(148, 163, 184, 0.16);
  border-color: rgba(148, 163, 184, 0.4);
  color: var(--color-text-primary);
  transform: translateY(-1px);
  outline: none;
}

.video-item__section-time {
  font-weight: 600;
  color: var(--accent-secondary);
}

.video-item__section-title {
  font-weight: 600;
  color: var(--color-text-primary);
}

.video-item__section-source {
  font-size: 0.7rem;
  letter-spacing: 0.04em;
  text-transform: uppercase;
  background: rgba(148, 163, 184, 0.22);
  padding: 2px 8px;
  border-radius: 999px;
  color: var(--color-text-primary);
  margin-top: 2px;
}

.video-item {
  background: rgba(15, 23, 42, 0.6);
  border-radius: 18px;
  padding: 18px;
  display: flex;
  align-items: center;
  justify-content: space-between;
  gap: 16px;
  cursor: pointer;
  border: 1px solid rgba(148, 163, 184, 0.18);
  transition: border-color 0.2s ease, box-shadow 0.2s ease, transform 0.2s ease, background 0.2s ease;
}

.video-item__info {
  flex: 1;
}

.video-item:hover {
  border-color: rgba(52, 211, 153, 0.6);
  box-shadow: 0 18px 34px rgba(34, 197, 94, 0.18);
  transform: translateY(-2px);
  background: rgba(30, 41, 59, 0.72);
}

.video-item.active {
  border-color: rgba(52, 211, 153, 0.75);
  box-shadow: 0 22px 40px rgba(16, 185, 129, 0.28);
  background: linear-gradient(135deg, rgba(16, 185, 129, 0.2), rgba(30, 64, 175, 0.15));
}

.video-item img {
  width: 72px;
  height: 44px;
  object-fit: cover;
  border-radius: 12px;
}

.playlist-panel__header {
  display: grid;
  gap: 12px;
  align-items: flex-start;
  margin-bottom: 18px;
  grid-template-columns: minmax(0, 1fr);
  grid-template-areas:
    'heading'
    'selector'
    'search';
}

.playlist-panel__heading {
  display: flex;
  flex-direction: column;
  gap: 6px;
  grid-area: heading;
}

.playlist-panel__selector {
  display: flex;
  flex-direction: column;
  gap: 8px;
  grid-area: selector;
}

.playlist-selector__label {
  font-size: 0.75rem;
  letter-spacing: 0.12em;
  text-transform: uppercase;
  color: var(--color-text-muted);
}

.playlist-selector__dropdown {
  width: 100%;
}

.playlist-selector__empty {
  padding: 0.85rem 1.1rem;
  border-radius: 14px;
  border: 1px dashed rgba(148, 163, 184, 0.4);
  background: rgba(15, 23, 42, 0.35);
  color: var(--color-text-muted);
}

.playlist-panel__header h2 {
  margin: 0;
}

.playlist-panel__header .playlist-subtitle {
  margin: 0;
}

.playlist-search {
  width: 100%;
  grid-area: search;
}

.playlist-search input {
  width: 100%;
}

.playlist-entries {
  display: grid;
  grid-template-columns: minmax(0, 1fr);
  gap: 24px;
  padding-right: 6px;
}

.playlist-entry {
  display: flex;
  min-width: 0;
}

.playlist-entry > * {
  flex: 1 1 auto;
  min-width: 0;
}

.playlist-entry--clip .playlist-clip {
  display: flex;
  flex-direction: column;
  height: 100%;
}

.playlist-entry--video .playlist-video-card {
  height: 100%;
}

.playlist-group__header {
  display: flex;
  flex-direction: column;
  gap: 6px;
}

.playlist-group__title {
  margin: 0;
  color: var(--color-text-primary);
}

.playlist-group__details {
  display: flex;
  flex-wrap: wrap;
  gap: 12px;
  align-items: center;
  font-size: 0.9rem;
  color: var(--color-text-muted);
}

.playlist-group__artist {
  font-weight: 600;
  color: var(--color-text-primary);
}

.playlist-group__meta {
  color: var(--color-text-muted);
}

.playlist-group__header--orphan {
  border-left: 3px solid rgba(248, 113, 113, 0.6);
  padding-left: 14px;
}

.playlist-group__empty {
  margin: 0;
  color: var(--color-text-muted);
  font-style: italic;
}

.playlist-group__clips {
  list-style: none;
  margin: 0;
  padding: 0;
  display: flex;
  flex-direction: column;
  gap: 16px;
}

.playlist-video-card,
.playlist-clip__card {
  background: rgba(15, 23, 42, 0.58);
  border-radius: 20px;
  border: 1px solid rgba(148, 163, 184, 0.2);
  box-shadow: var(--shadow-soft);
  padding: 22px;
  display: grid;
  gap: 18px;
  position: relative;
  transition: background 0.2s ease, border-color 0.2s ease, transform 0.2s ease, box-shadow 0.2s ease;
  height: 100%;
}

.playlist-video-card:hover,
.playlist-clip__card:hover {
  background: var(--color-surface-hover);
  border-color: rgba(148, 163, 184, 0.32);
  transform: translateY(-2px);
  box-shadow: 0 32px 60px rgba(15, 23, 42, 0.45);
}

.playlist-video-card {
  grid-template-rows: auto 1fr;
  align-content: start;
}

.playlist-clip__card {
  display: flex;
  flex-direction: column;
  align-items: flex-start;
  align-content: flex-start;
  gap: 6px;
}

.playlist-video-card__media {
  display: flex;
  width: 100%;
  align-items: center;
  justify-content: center;
}

.playlist-video-card__meta {
  display: flex;
  flex-direction: column;
  gap: 8px;
}

.playlist-entry__actions {
  display: flex;
  width: 100%;
  justify-content: flex-end;
  gap: 12px;
  align-self: stretch;
}

.playlist-entry__action {
  appearance: none;
  border: 1px solid rgba(148, 163, 184, 0.38);
  border-radius: 999px;
  background: rgba(15, 23, 42, 0.92);
  color: var(--color-text-primary);
  font-weight: 600;
  font-size: 0.85rem;
  padding: 0.45rem 1.3rem;
  cursor: pointer;
  transition: background 0.2s ease, border-color 0.2s ease, transform 0.2s ease, filter 0.2s ease;
}

.playlist-entry__action:hover:not(:disabled) {
  background: rgba(30, 41, 59, 0.92);
  border-color: rgba(148, 163, 184, 0.48);
  transform: translateY(-1px);
}

.playlist-entry__action:active:not(:disabled) {
  transform: translateY(0);
  filter: brightness(0.97);
}

.playlist-entry__action:focus-visible {
  outline: 2px solid var(--focus-ring);
  outline-offset: 3px;
}

.playlist-entry__action:disabled {
  opacity: 0.5;
  cursor: not-allowed;
  transform: none;
  filter: none;
}

.playlist-clip__meta {
  display: flex;
  flex-direction: column;
  gap: 0;
}

.playlist-video-card__title {
  margin: 0;
  color: var(--color-text-primary);
  font-size: 1.05rem;
}

.playlist-video-card__details {
  display: flex;
  flex-wrap: wrap;
  gap: 12px;
  align-items: center;
  font-size: 0.9rem;
  color: var(--color-text-muted);
}

.playlist-video-card__artist {
  font-weight: 600;
  color: var(--color-text-primary);
}

.playlist-video-card__info {
  color: var(--color-text-muted);
}

.playlist-video-card__thumbnail {
  width: 100%;
  aspect-ratio: 16 / 9;
  border-radius: 18px;
  object-fit: cover;
  background: rgba(15, 23, 42, 0.32);
  border: 1px solid rgba(148, 163, 184, 0.14);
  overflow: hidden;
}

.playlist-video-card__thumbnail--placeholder {
  display: flex;
  align-items: center;
  justify-content: center;
  color: var(--color-text-muted);
  font-size: 0.9rem;
  text-transform: uppercase;
  letter-spacing: 0.1em;
  background: rgba(15, 23, 42, 0.4);
}

.playlist-video-card__media .clip-player {
  border-radius: 18px;
}

.playlist-preview {
  display: flex;
  flex-direction: column;
  gap: 14px;
  width: 100%;
  transition: opacity 0.25s ease, transform 0.25s ease;
}

.playlist-preview--expanded {
  opacity: 1;
  transform: translateY(0);
}

.playlist-preview__player {
  position: relative;
  width: 100%;
  transition: transform 0.25s ease;
}

.playlist-preview__player .clip-player {
  border-radius: 18px;
  box-shadow: 0 26px 50px rgba(15, 23, 42, 0.4);
}

.playlist-preview__actions {
  display: flex;
  justify-content: flex-end;
  gap: 12px;
}

.playlist-preview-placeholder {
  position: relative;
  width: 100%;
  aspect-ratio: 16 / 9;
  border-radius: 18px;
  border: 1px solid rgba(148, 163, 184, 0.18);
  background: rgba(15, 23, 42, 0.35);
  overflow: hidden;
  display: flex;
  align-items: center;
  justify-content: center;
  transition: background 0.25s ease, border-color 0.25s ease, transform 0.25s ease;
}

.playlist-preview-placeholder:hover {
  border-color: rgba(148, 163, 184, 0.32);
  background: rgba(15, 23, 42, 0.45);
}

.playlist-preview-placeholder__image {
  width: 100%;
  height: 100%;
  object-fit: cover;
}

.playlist-preview-placeholder__fallback {
  width: 100%;
  height: 100%;
  display: flex;
  align-items: center;
  justify-content: center;
  color: var(--color-text-muted);
  font-size: 0.9rem;
  letter-spacing: 0.08em;
  text-transform: uppercase;
  background: rgba(15, 23, 42, 0.5);
}

.playlist-preview-placeholder__overlay {
  position: absolute;
  inset: 0;
  background: linear-gradient(180deg, rgba(2, 6, 23, 0.05) 0%, rgba(2, 6, 23, 0.78) 100%);
  display: flex;
  flex-direction: column;
  align-items: center;
  justify-content: center;
  gap: 14px;
  padding: 18px;
  text-align: center;
}

.playlist-preview-placeholder__label {
  font-weight: 600;
  font-size: 0.95rem;
  color: var(--color-text-primary);
  text-shadow: 0 2px 8px rgba(2, 6, 23, 0.6);
}

.playlist-preview-placeholder__label--muted {
  color: var(--color-text-muted);
  font-weight: 500;
}

.playlist-preview-toggle {
  appearance: none;
  border: none;
  border-radius: 999px;
  background: var(--gradient-primary);
  color: #0f172a;
  font-weight: 600;
  font-size: 0.95rem;
  padding: 0.55rem 1.5rem;
  cursor: pointer;
  transition: transform 0.2s ease, box-shadow 0.2s ease, filter 0.2s ease;
  box-shadow: 0 18px 36px rgba(79, 70, 229, 0.35);
}

.playlist-preview-toggle:hover {
  transform: translateY(-1px);
  filter: brightness(1.05);
}

.playlist-preview-toggle:active {
  transform: translateY(0);
  filter: brightness(0.97);
}

.playlist-preview-toggle:focus-visible {
  outline: 2px solid var(--focus-ring);
  outline-offset: 3px;
}

.playlist-preview-toggle--close {
  background: rgba(15, 23, 42, 0.92);
  color: var(--color-text-primary);
  border: 1px solid rgba(148, 163, 184, 0.38);
  box-shadow: none;
  padding: 0.5rem 1.3rem;
}

.playlist-preview-toggle--close:hover {
  background: rgba(30, 41, 59, 0.92);
}

.playlist-preview-toggle--close:active {
  transform: translateY(0);
}

.playlist-clip__meta h4 {
  margin: 0;
  color: var(--color-text-primary);
}

.tag-row {
  display: flex;
  flex-wrap: wrap;
  gap: 8px;
}

.tag {
  display: inline-flex;
  align-items: center;
  justify-content: center;
  padding: 0.25rem 0.7rem;
  border-radius: 999px;
  background: rgba(99, 102, 241, 0.16);
  border: 1px solid rgba(99, 102, 241, 0.32);
  font-size: 0.78rem;
  color: var(--color-text-primary);
}

.empty-state {
  color: var(--color-text-muted);
}

.playlist-subtitle {
  font-weight: 600;
  color: var(--color-text-muted);
}

.media-card .clip-player {
  border-radius: 18px;
}

.playback-bar {
  position: fixed;
  left: 50%;
  bottom: env(safe-area-inset-bottom, 0px);
  transition: transform 220ms ease-out;
  width: min(calc(100% - 144px), var(--playback-bar-max-width, 720px));
  padding: 20px 24px;
  border-radius: 28px;
  border: 1px solid var(--color-border);
  background: rgba(15, 23, 42, 0.92);
  box-shadow: var(--shadow-strong);
  backdrop-filter: blur(24px);
  display: flex;
  flex-direction: column;
  gap: 16px;
  z-index: 1600;
  overflow: visible;
}

.playback-bar--mobile-collapsed {
  position: fixed;
  left: 50%;
  bottom: var(--mobile-bottom-nav-offset, 0px);
  transition: transform 220ms ease-out;
  width: 100%;
  padding: 16px 20px calc(16px + env(safe-area-inset-bottom, 0px));
  border-radius: 24px 24px 0 0;
  gap: 0;
  background: linear-gradient(180deg, rgba(12, 19, 33, 0.96) 0%, rgba(6, 12, 24, 0.96) 100%);
  border: 1px solid rgba(54, 102, 255, 0.18);
  border-bottom: none;
  box-shadow: 0 -24px 48px rgba(2, 6, 23, 0.58);
  z-index: 1100;
}

.playback-bar--mobile-collapsed::before {
  content: '';
  position: absolute;
  left: 18px;
  right: 18px;
  top: 12px;
  height: 4px;
  border-radius: 999px;
  background: linear-gradient(120deg, rgba(56, 189, 248, 0.9), rgba(99, 102, 241, 0.85));
  opacity: 0.35;
}

.playback-bar--mobile-collapsed--with-offset {
  --mobile-bottom-nav-offset: calc(var(--mobile-bottom-nav-height, 64px) + env(safe-area-inset-bottom, 0px));
}

.playback-bar--mobile-collapsed .playback-bar__body,
.playback-bar--mobile-collapsed .playback-bar__info,
.playback-bar--mobile-collapsed .playback-bar__queue {
  display: none;
}

.playback-bar__collapsed-body {
  display: flex;
  flex-wrap: wrap;
  align-items: center;
  justify-content: center;
  column-gap: 14px;
  row-gap: 10px;
}

.playback-bar__collapsed-toggle {
  flex: 1;
  display: flex;
  align-items: center;
  gap: 14px;
  padding: 8px 0;
  background: none;
  border: none;
  color: inherit;
  text-align: left;
}

.playback-bar__collapsed-toggle:focus-visible {
  outline: 2px solid var(--focus-ring);
  outline-offset: 4px;
  border-radius: 16px;
}

.playback-bar__collapsed-thumbnail,
.playback-bar__collapsed-placeholder {
  width: 60px;
  height: 60px;
  border-radius: 18px;
  object-fit: cover;
  flex-shrink: 0;
}

.playback-bar__collapsed-thumbnail {
  display: block;
  box-shadow: inset 0 0 0 1px rgba(148, 163, 184, 0.22), 0 18px 36px rgba(15, 23, 42, 0.55);
}

.playback-bar__collapsed-placeholder {
  display: grid;
  place-items: center;
  padding: 8px;
  background: rgba(15, 23, 42, 0.85);
  color: var(--color-text-muted);
  font-size: 0.78rem;
  text-align: center;
}

.playback-bar__collapsed-meta {
  display: flex;
  flex-direction: column;
  gap: 4px;
  min-width: 0;
}

.playback-bar__collapsed-label-row {
  display: flex;
  align-items: center;
  gap: 8px;
  font-size: 0.68rem;
  letter-spacing: 0.22em;
  text-transform: uppercase;
  color: rgba(148, 197, 255, 0.72);
}

.playback-bar__collapsed-label {
  letter-spacing: inherit;
}

.playback-bar__collapsed-index {
  font-weight: 500;
  color: rgba(148, 197, 255, 0.78);
}

.playback-bar__collapsed-title {
  font-size: 0.98rem;
  font-weight: 600;
  color: rgba(226, 232, 240, 0.94);
  white-space: nowrap;
  overflow: hidden;
  text-overflow: ellipsis;
}

.playback-bar__collapsed-subtitle {
  font-size: 0.8rem;
  color: rgba(148, 163, 184, 0.78);
  white-space: nowrap;
  overflow: hidden;
  text-overflow: ellipsis;
}

.playback-bar__collapsed-controls {
  display: flex;
  align-items: center;
  justify-content: center;
  flex: 0 0 auto;
  margin-top: 0;
  column-gap: 10px;
  padding: 6px;
  border-radius: 18px;
  background: rgba(9, 15, 30, 0.72);
  border: 1px solid rgba(54, 102, 255, 0.18);
}

.playback-bar__transport--compact {
  gap: 8px;
}

.playback-bar__transport--compact .playback-bar__transport-main {
  gap: 8px;
}

.playback-bar__transport--compact .playback-bar__repeat-group {
  gap: 6px;
}

.playback-bar__transport--compact .playback-bar__button {
  width: 38px;
  height: 38px;
}

.playback-bar__body {
  display: grid;
  grid-template-columns: minmax(200px, 260px) minmax(0, 1fr);
  gap: 20px;
  align-items: stretch;
  position: relative;
}

.playback-bar__player {
  border-radius: 18px;
  overflow: hidden;
  background: #000;
  min-height: 0;
}

.playback-bar__player--compact {
  background: transparent;
  border-radius: 18px;
  overflow: hidden;
}

.playback-bar__player-hidden {
  position: absolute;
  top: 0;
  left: 0;
  width: 1px;
  height: 1px;
  margin: -1px;
  padding: 0;
  overflow: hidden;
  clip: rect(0, 0, 0, 0);
  white-space: nowrap;
  border: 0;
  pointer-events: none;
}

.playback-bar__player .clip-player {
  height: 100%;
}

.playback-bar__player-compact-thumbnail {
  display: block;
  width: 100%;
  aspect-ratio: 16 / 9;
  object-fit: cover;
  border-radius: 18px;
  background: rgba(15, 23, 42, 0.85);
}

.playback-bar__player-compact-placeholder {
  display: grid;
  place-items: center;
  padding: 16px;
  border-radius: 18px;
  background: rgba(15, 23, 42, 0.85);
  color: var(--color-text-muted);
  font-size: 0.9rem;
  min-height: 110px;
}

.playback-bar__player-placeholder {
  display: grid;
  place-items: center;
  padding: 24px;
  border-radius: 18px;
  background: rgba(15, 23, 42, 0.85);
  color: var(--color-text-muted);
  font-size: 0.95rem;
  min-height: 160px;
}

.playback-bar__info {
  display: flex;
  flex-direction: column;
  gap: 16px;
}

.playback-bar__info-row {
  display: flex;
  align-items: center;
  justify-content: space-between;
  gap: 16px;
  flex-wrap: wrap;
  row-gap: 8px;
}

.playback-bar__now-playing {
  display: flex;
  align-items: center;
  gap: 8px;
  font-size: 0.85rem;
  color: var(--color-text-muted);
}

.playback-bar__now-playing-label {
  font-weight: 600;
  color: var(--color-text-primary);
}

.playback-bar__now-playing-index {
  font-weight: 500;
}

.playback-bar__track-meta {
  display: flex;
  flex-direction: column;
  gap: 4px;
}

.playback-bar__title {
  margin: 0;
  font-size: 1.2rem;
  line-height: 1.3;
  color: var(--color-text-primary);
}

.playback-bar__subtitle {
  margin: 0;
  font-size: 0.95rem;
  color: var(--color-text-muted);
}

.playback-bar__controls {
  display: flex;
  align-items: center;
  justify-content: space-between;
  flex-wrap: wrap;
  gap: 12px;
}

.playback-bar__transport {
  display: flex;
  align-items: center;
  gap: 12px;
  flex-wrap: wrap;
}

.playback-bar__transport-main,
.playback-bar__repeat-group {
  display: flex;
  align-items: center;
  gap: 12px;
}

.playback-bar__repeat-group {
  gap: 10px;
}

.playback-bar__button {
  appearance: none;
  border: none;
  border-radius: 50%;
  width: 46px;
  height: 46px;
  display: grid;
  place-items: center;
  background: rgba(148, 163, 184, 0.18);
  color: var(--color-text-primary);
  cursor: pointer;
  transition: transform 0.2s ease, background 0.2s ease;
}

.playback-bar__button--toggle {
  background: rgba(148, 163, 184, 0.18);
}

.playback-bar__button svg {
  width: 22px;
  height: 22px;
}

.playback-bar__button:hover:not(:disabled) {
  transform: translateY(-1px);
  background: rgba(148, 163, 184, 0.28);
}

.playback-bar__button--active {
  background: rgba(148, 163, 184, 0.36);
  box-shadow: 0 0 0 2px rgba(148, 163, 184, 0.25);
}

.playback-bar__button--active:hover:not(:disabled) {
  background: rgba(148, 163, 184, 0.42);
}

.playback-bar__button:active:not(:disabled) {
  transform: translateY(0);
}

.playback-bar__button:disabled {
  cursor: not-allowed;
  opacity: 0.55;
}

.playback-bar__button:focus-visible {
  outline: 2px solid var(--focus-ring);
  outline-offset: 2px;
}

.playback-bar__button--primary {
  background: var(--gradient-primary);
  color: #0f172a;
}

.playback-bar__button--primary:hover:not(:disabled) {
  filter: brightness(1.05);
}

.playback-bar__button--primary:disabled {
  background: rgba(148, 163, 184, 0.2);
  color: var(--color-text-muted);
}

.playback-bar__create-playlist-button {
  appearance: none;
  border: none;
  border-radius: 999px;
  background: rgba(148, 163, 184, 0.18);
  color: var(--color-text-primary);
  font-weight: 600;
  font-size: 0.95rem;
  padding: 0 20px;
  height: 46px;
  display: inline-flex;
  align-items: center;
  justify-content: center;
  cursor: pointer;
  transition: transform 0.2s ease, background 0.2s ease, color 0.2s ease;
  white-space: nowrap;
}

.playback-bar__create-playlist-button:hover:not(:disabled) {
  transform: translateY(-1px);
  background: rgba(148, 163, 184, 0.28);
  color: var(--color-text-primary);
}

.playback-bar__create-playlist-button:active:not(:disabled) {
  transform: translateY(0);
}

.playback-bar__create-playlist-button:disabled {
  cursor: not-allowed;
  opacity: 0.55;
}

.playback-bar__create-playlist-button:focus-visible {
  outline: 2px solid var(--focus-ring);
  outline-offset: 2px;
}

.playback-bar__toggle {
  appearance: none;
  border: 1px solid rgba(148, 163, 184, 0.3);
  border-radius: 999px;
  background: transparent;
  color: var(--color-text-muted);
  display: inline-flex;
  align-items: center;
  gap: 8px;
  font-size: 0.85rem;
  padding: 6px 16px;
  cursor: pointer;
  transition: color 0.2s ease, border-color 0.2s ease;
}

.playback-bar__toggle svg {
  width: 18px;
  height: 18px;
}

.playback-bar__toggle:hover {
  color: var(--color-text-primary);
  border-color: rgba(148, 163, 184, 0.5);
}

.playback-bar__toggle:focus-visible {
  outline: 2px solid var(--focus-ring);
  outline-offset: 2px;
}

.playback-bar__queue {
  position: absolute;
  left: 0;
  right: 0;
  bottom: calc(100% + 16px);
  padding: 16px;
  border-radius: 24px;
  border: 1px solid var(--color-border);
  background: rgba(15, 23, 42, 0.96);
  box-shadow: var(--shadow-soft);
  backdrop-filter: blur(22px);
  opacity: 0;
  transform: translateY(8px);
  pointer-events: none;
  transition: opacity 0.25s ease, transform 0.25s ease;
  max-height: 320px;
  overflow-y: auto;
}

.playback-bar__queue--visible {
  opacity: 1;
  transform: translateY(0);
  pointer-events: auto;
}

.playback-bar__queue-list {
  list-style: none;
  margin: 0;
  padding: 0;
  display: flex;
  flex-direction: column;
  gap: 12px;
}

.playback-bar__queue-item {
  background: rgba(30, 41, 59, 0.32);
  border-radius: 16px;
  border: 1px solid transparent;
  transition: background 0.2s ease, border-color 0.2s ease;
}

.playback-bar__queue-row {
  display: grid;
  grid-template-columns: minmax(0, 1fr) auto;
  gap: 12px;
  align-items: center;
  padding-right: 8px;
}

.playback-bar__queue-item--active {
  background: rgba(99, 102, 241, 0.2);
  border-color: rgba(99, 102, 241, 0.52);
}

.playback-bar__queue-item--disabled {
  opacity: 0.6;
}

.playback-bar__queue-button {
  width: 100%;
  display: grid;
  grid-template-columns: 32px 64px minmax(0, 1fr) auto;
  gap: 16px;
  align-items: center;
  background: none;
  border: none;
  color: inherit;
  padding: 12px 16px;
  cursor: pointer;
  text-align: left;
}

.playback-bar__queue-button:disabled {
  cursor: not-allowed;
}

.playback-bar__queue-button:focus-visible {
  outline: 2px solid var(--focus-ring);
  outline-offset: 2px;
}

.playback-bar__queue-remove {
  appearance: none;
  border: none;
  border-radius: 12px;
  width: 36px;
  height: 36px;
  display: grid;
  place-items: center;
  background: rgba(148, 163, 184, 0.18);
  color: var(--color-text-muted);
  cursor: pointer;
  transition: background-color 0.2s ease, color 0.2s ease, opacity 0.2s ease;
}

.playback-bar__queue-remove:hover:not(:disabled) {
  background: rgba(148, 163, 184, 0.28);
  color: var(--color-text-primary);
}

.playback-bar__queue-remove:active:not(:disabled) {
  background: rgba(148, 163, 184, 0.32);
}

.playback-bar__queue-remove:disabled {
  cursor: not-allowed;
  opacity: 0.4;
}

.playback-bar__queue-remove:focus-visible {
  outline: 2px solid var(--focus-ring);
  outline-offset: 2px;
}

.playback-bar__queue-remove svg {
  width: 16px;
  height: 16px;
}

.playback-bar__queue-index {
  font-weight: 600;
  color: var(--color-text-muted);
  font-size: 0.9rem;
}

.playback-bar__queue-thumbnail {
  width: 64px;
  height: 36px;
  border-radius: 10px;
  overflow: hidden;
  background: rgba(15, 23, 42, 0.72);
  display: grid;
  place-items: center;
  color: var(--color-text-muted);
  font-size: 0.68rem;
  text-transform: uppercase;
  letter-spacing: 0.08em;
}

.playback-bar__queue-thumbnail img {
  display: block;
  width: 100%;
  height: 100%;
  object-fit: cover;
}

.playback-bar__queue-meta {
  display: flex;
  flex-direction: column;
  gap: 4px;
  min-width: 0;
}

.playback-bar__queue-title-row {
  display: flex;
  align-items: center;
  gap: 8px;
}

.playback-bar__queue-badge {
  display: inline-flex;
  align-items: center;
  justify-content: center;
  padding: 2px 8px;
  border-radius: 999px;
  background: rgba(99, 102, 241, 0.22);
  border: 1px solid rgba(99, 102, 241, 0.45);
  font-size: 0.7rem;
  font-weight: 600;
  letter-spacing: 0.04em;
  text-transform: uppercase;
}

.playback-bar__queue-title {
  font-size: 0.95rem;
  font-weight: 600;
  color: var(--color-text-primary);
  overflow: hidden;
  text-overflow: ellipsis;
  white-space: nowrap;
}

.playback-bar__queue-subtitle {
  font-size: 0.85rem;
  color: var(--color-text-muted);
  overflow: hidden;
  text-overflow: ellipsis;
  white-space: nowrap;
}

.playback-bar__queue-range {
  font-size: 0.8rem;
  color: var(--color-text-muted);
}

.playback-bar__queue-duration {
  font-size: 0.85rem;
  color: var(--color-text-muted);
  font-weight: 600;
}

.playback-bar__queue-empty {
  margin: 0;
  text-align: center;
  padding: 24px 0;
  color: var(--color-text-muted);
}

@media (max-width: 1200px) {
  .playback-bar__body {
    grid-template-columns: minmax(180px, 220px) minmax(0, 1fr);
    gap: 16px;
  }
}

@media (max-width: 960px) {
  .playback-bar:not(.playback-bar--mobile-collapsed) {
    left: 16px;
    right: 16px;
    bottom: env(safe-area-inset-bottom, 0px);
    transition: transform 220ms ease-out;
    width: auto;
    padding: 14px;
    gap: 12px;
  }

  .playback-bar--mobile-collapsed {
    padding: 12px 16px;
    touch-action: none;
  }

  .playback-bar__drag-handle {
    display: flex;
    justify-content: center;
    align-items: center;
    padding: 6px 0 2px;
  }

  .playback-bar__drag-grip {
    width: 44px;
    height: 4px;
    border-radius: 999px;
    background: rgba(226, 232, 240, 0.35);
    box-shadow: inset 0 0 0 1px rgba(15, 23, 42, 0.4);
  }

  .playback-bar:not(.playback-bar--mobile-collapsed) .playback-bar__body {
    grid-template-columns: minmax(0, 1fr);
    gap: 12px;
  }

  .playback-bar:not(.playback-bar--mobile-collapsed) .playback-bar__info {
    order: 1;
  }

  .playback-bar:not(.playback-bar--mobile-collapsed) .playback-bar__player {
    order: 2;
    display: none;
  }

  .playback-bar:not(.playback-bar--mobile-collapsed)
    .playback-bar__player.playback-bar__player--compact {
    display: block;
  }

  .playback-bar:not(.playback-bar--mobile-collapsed) .playback-bar__player-placeholder {
    min-height: 140px;
  }

  .playback-bar:not(.playback-bar--mobile-collapsed) .playback-bar__player-compact-placeholder {
    min-height: 100px;
    padding: 14px;
  }

  .playback-bar:not(.playback-bar--mobile-collapsed) .playback-bar__queue {
    bottom: calc(100% + 8px);
    padding: 12px;
    max-height: min(45vh, 280px);
  }

  .playback-bar:not(.playback-bar--mobile-collapsed) .playback-bar__queue-row {
    gap: 10px;
    padding-right: 4px;
  }

  .playback-bar:not(.playback-bar--mobile-collapsed) .playback-bar__queue-button {
    grid-template-columns: 28px 56px minmax(0, 1fr) auto;
  }

  .playback-bar:not(.playback-bar--mobile-collapsed) .playback-bar__queue-list {
    gap: 10px;
  }
}

@media (max-width: 640px) {
  .playback-bar__controls {
    flex-direction: column;
    align-items: stretch;
    justify-content: flex-start;
  }

  .playback-bar__transport {
    justify-content: center;
  }

  .playback-bar__create-playlist-button {
    width: 100%;
  }

  .playback-bar__toggle {
    padding: 6px 12px;
  }

  .playback-bar__queue {
    max-height: min(40vh, 220px);
  }

  .playback-bar__queue-row {
    gap: 8px;
    padding-right: 0;
  }

  .playback-bar__queue-button {
    grid-template-columns: 24px 48px minmax(0, 1fr) auto;
    gap: 12px;
  }
}

@media (min-width: 640px) {
  .playlist-entries {
    grid-template-columns: repeat(auto-fit, minmax(280px, 1fr));
    gap: 26px;
  }
}

@media (min-width: 768px) {
  .playlist-panel__header {
    grid-template-columns: minmax(0, 1fr) minmax(220px, 280px);
    grid-template-areas:
      'heading selector'
      'search search';
    align-items: end;
  }

  .playlist-panel__selector {
    align-self: end;
  }

  .playlist-video-card {
    grid-template-columns: minmax(0, 1fr);
    align-content: start;
  }
}

@media (min-width: 1024px) {
  .playlist-entries {
    grid-template-columns: repeat(auto-fit, minmax(320px, 1fr));
  }
}

@media (max-width: 1280px) {
  .dashboard {
    grid-template-columns: 280px minmax(0, 1fr) 320px;
    gap: 28px;
    padding: 40px;
  }
}

@media (max-width: 1080px) {
  .dashboard {
    grid-template-columns: 260px minmax(0, 1fr);
    grid-template-rows: auto auto;
    grid-template-areas:
      'left media'
      'left playlist';
    gap: 26px;
    padding: 36px;
  }

  .left-column {
    grid-area: left;
  }

  .media-panel {
    grid-area: media;
  }

  .playlist-panel {
    grid-area: playlist;
  }
}

@media (max-width: 900px) {
  .dashboard {
    grid-template-columns: 1fr;
    grid-template-areas:
      'left'
      'media'
      'playlist';
    gap: 24px;
    padding: 28px;
  }

  .left-column {
    grid-template-rows: auto;
  }

  .panel {
    padding: 30px 24px 26px;
  }
}

@media (max-width: 720px) {
  .panel {
    padding: 24px 20px 24px;
    border-radius: 24px;
    gap: 18px;
  }

  .artist-registration {
    gap: 18px;
  }

  .artist-registration__form {
    gap: 18px;
  }

  .artist-registration__section {
    gap: 14px;
  }

  .artist-registration__toggle {
    font-size: 0.85rem;
    padding: 0.55rem 0.8rem;
  }

  .artist-registration__mobile-panels {
    gap: 12px;
  }

  .artist-preview-card__header {
    padding: 12px 16px;
  }

  .artist-preview-card__body {
    padding: 0 16px 16px;
  }

  .artist-preview-card__summary {
    font-size: 0.76rem;
  }
}

@media (max-width: 640px) {
  .dashboard {
    padding: 20px;
  }

  .panel > button,
  .stacked-form > button {
    width: 100%;
  }

  .number-row {
    grid-template-columns: 1fr;
  }

  .playlist-entries {
    padding-right: 0;
    gap: 20px;
  }

  .media-grid {
    grid-template-columns: 1fr;
  }
}<|MERGE_RESOLUTION|>--- conflicted
+++ resolved
@@ -194,21 +194,12 @@
 
   .auth-panel--mobile {
     position: relative;
-<<<<<<< HEAD
     margin: 0;
     padding: 22px 20px;
     border-radius: 22px;
     background: linear-gradient(170deg, rgba(20, 32, 54, 0.92) 0%, rgba(9, 15, 30, 0.94) 100%);
     border: 1px solid rgba(72, 125, 255, 0.22);
     box-shadow: 0 24px 58px rgba(6, 12, 32, 0.55);
-=======
-    margin: 0 0 32px;
-    padding: 28px 24px;
-    border-radius: 28px;
-    background: linear-gradient(185deg, rgba(28, 44, 84, 0.95) 0%, rgba(9, 15, 32, 0.94) 52%, rgba(4, 7, 18, 0.94) 100%);
-    border: 1px solid rgba(148, 197, 255, 0.22);
-    box-shadow: 0 32px 72px rgba(2, 6, 23, 0.6);
->>>>>>> ad6a37a7
     overflow: hidden;
   }
 
@@ -220,7 +211,6 @@
   }
 
   .auth-panel--mobile::before {
-<<<<<<< HEAD
     inset: -40% auto auto -30%;
     width: 220px;
     height: 220px;
@@ -251,38 +241,6 @@
 
   .auth-panel--mobile .sidebar__auth-content {
     gap: 16px;
-=======
-    inset: -45% auto auto -35%;
-    width: 260px;
-    height: 260px;
-    background: radial-gradient(circle, rgba(45, 212, 191, 0.28) 0%, transparent 68%);
-  }
-
-  .auth-panel--mobile::after {
-    inset: auto -45% -50% auto;
-    width: 280px;
-    height: 280px;
-    background: radial-gradient(circle, rgba(96, 165, 250, 0.38) 0%, transparent 70%);
-  }
-
-  .auth-panel--mobile > * {
-    position: relative;
-    z-index: 1;
-  }
-
-  .auth-panel--mobile .sidebar__auth-header h2 {
-    font-size: 1.5rem;
-    margin-bottom: 6px;
-  }
-
-  .auth-panel--mobile .sidebar__auth-header p {
-    font-size: 0.95rem;
-    color: rgba(203, 213, 225, 0.85);
-  }
-
-  .auth-panel--mobile .sidebar__auth-content {
-    gap: 18px;
->>>>>>> ad6a37a7
   }
 
   .auth-panel--mobile .sidebar__auth-content--guest,
@@ -2162,25 +2120,18 @@
   position: relative;
   display: flex;
   flex-direction: column;
-<<<<<<< HEAD
   gap: 32px;
   padding: 20px 20px calc(var(--mobile-bottom-nav-height) + 172px);
   background: linear-gradient(180deg, rgba(11, 18, 34, 0.98) 0%, rgba(6, 12, 24, 0.96) 100%);
   border-radius: 32px;
   border: 1px solid rgba(54, 102, 255, 0.16);
   box-shadow: 0 32px 60px rgba(5, 10, 24, 0.55);
-=======
-  gap: 28px;
-  padding: 18px 18px calc(var(--mobile-bottom-nav-height) + 160px);
-  background: linear-gradient(180deg, #050915 0%, #02040c 100%);
->>>>>>> ad6a37a7
 }
 .artist-library__mobile-header {
   position: relative;
   display: flex;
   flex-direction: column;
   gap: 18px;
-<<<<<<< HEAD
 }
 
 .artist-library__mobile-hero {
@@ -2196,23 +2147,6 @@
   gap: 20px;
 }
 
-=======
-}
-
-.artist-library__mobile-hero {
-  position: relative;
-  overflow: hidden;
-  border-radius: 30px;
-  padding: 30px 26px 26px;
-  background: linear-gradient(185deg, rgba(31, 50, 96, 0.95) 0%, rgba(14, 23, 46, 0.92) 55%, rgba(8, 13, 28, 0.92) 100%);
-  border: 1px solid rgba(148, 197, 255, 0.3);
-  box-shadow: 0 30px 74px rgba(5, 10, 24, 0.62);
-  display: flex;
-  flex-direction: column;
-  gap: 22px;
-}
-
->>>>>>> ad6a37a7
 .artist-library__mobile-hero::before,
 .artist-library__mobile-hero::after {
   content: '';
@@ -2221,7 +2155,6 @@
 }
 
 .artist-library__mobile-hero::before {
-<<<<<<< HEAD
   top: -46%;
   right: -30%;
   width: 260px;
@@ -2235,21 +2168,6 @@
   width: 230px;
   height: 230px;
   background: radial-gradient(circle, rgba(56, 189, 248, 0.26) 0%, transparent 68%);
-=======
-  top: -48%;
-  right: -35%;
-  width: 300px;
-  height: 300px;
-  background: radial-gradient(circle, rgba(96, 165, 250, 0.4) 0%, transparent 70%);
-}
-
-.artist-library__mobile-hero::after {
-  bottom: -60%;
-  left: -30%;
-  width: 260px;
-  height: 260px;
-  background: radial-gradient(circle, rgba(45, 212, 191, 0.26) 0%, transparent 68%);
->>>>>>> ad6a37a7
 }
 
 .artist-library__mobile-hero > * {
@@ -2261,11 +2179,7 @@
   display: flex;
   align-items: center;
   justify-content: space-between;
-<<<<<<< HEAD
   gap: 16px;
-=======
-  gap: 18px;
->>>>>>> ad6a37a7
 }
 
 .artist-library__mobile-hero-copy {
@@ -2278,7 +2192,6 @@
 .artist-library__mobile-hero-eyebrow {
   font-size: 0.7rem;
   letter-spacing: 0.32em;
-<<<<<<< HEAD
   color: rgba(148, 197, 255, 0.72);
 }
 
@@ -2286,20 +2199,10 @@
   font-size: 1.55rem;
   font-weight: 700;
   letter-spacing: 0.01em;
-=======
-  color: rgba(148, 197, 255, 0.68);
-}
-
-.artist-library__mobile-hero-title {
-  font-size: 1.6rem;
-  font-weight: 700;
-  letter-spacing: 0.02em;
->>>>>>> ad6a37a7
 }
 
 .artist-library__mobile-hero-description {
   margin: 0;
-<<<<<<< HEAD
   font-size: 0.92rem;
   color: rgba(226, 232, 240, 0.84);
   line-height: 1.5;
@@ -2313,11 +2216,6 @@
 
 .artist-library__mobile-auth .auth-panel--mobile {
   margin: 0;
-=======
-  font-size: 0.95rem;
-  color: rgba(226, 232, 240, 0.82);
-  line-height: 1.5;
->>>>>>> ad6a37a7
 }
 
 .artist-library__mobile-icon {
@@ -2371,17 +2269,10 @@
   grid-template-columns: repeat(2, minmax(0, 1fr));
   gap: 8px;
   padding: 6px;
-<<<<<<< HEAD
   border-radius: 18px;
   background: rgba(9, 15, 30, 0.82);
   border: 1px solid rgba(72, 125, 255, 0.18);
   box-shadow: inset 0 0 0 1px rgba(15, 23, 42, 0.35);
-=======
-  border-radius: 22px;
-  background: rgba(6, 10, 22, 0.75);
-  border: 1px solid rgba(148, 197, 255, 0.24);
-  box-shadow: inset 0 0 0 1px rgba(8, 12, 28, 0.45);
->>>>>>> ad6a37a7
 }
 
 .artist-library__mobile-tab {
@@ -2390,23 +2281,14 @@
   background: transparent;
   color: rgba(226, 232, 240, 0.74);
   font-weight: 600;
-<<<<<<< HEAD
   font-size: 0.92rem;
   padding: 12px 0;
-=======
-  font-size: 0.94rem;
-  padding: 12px 14px;
->>>>>>> ad6a37a7
   border-radius: 16px;
   cursor: pointer;
   display: flex;
   align-items: center;
   justify-content: center;
-<<<<<<< HEAD
   letter-spacing: 0.01em;
-=======
-  letter-spacing: 0.02em;
->>>>>>> ad6a37a7
   transition: background 0.3s ease, color 0.3s ease, box-shadow 0.3s ease;
 }
 
@@ -2621,24 +2503,14 @@
   padding: 18px 20px;
   gap: 18px;
   border-radius: 24px;
-<<<<<<< HEAD
   background: rgba(13, 22, 36, 0.92);
   border: 1px solid rgba(72, 125, 255, 0.18);
   box-shadow: 0 22px 52px rgba(4, 10, 26, 0.6);
-=======
-  background: rgba(9, 13, 24, 0.92);
-  border: 1px solid rgba(99, 102, 241, 0.22);
-  box-shadow: 0 22px 52px rgba(3, 7, 20, 0.65);
->>>>>>> ad6a37a7
   backdrop-filter: blur(14px);
 }
 
 .artist-library--mobile .artist-library__card:hover {
-<<<<<<< HEAD
   box-shadow: 0 26px 60px rgba(59, 130, 246, 0.32);
-=======
-  box-shadow: 0 26px 60px rgba(59, 130, 246, 0.3);
->>>>>>> ad6a37a7
 }
 
 .artist-library--mobile .artist-library__card.selected {
